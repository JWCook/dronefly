{
  "author" : ["SyntheticBee"],
  "install_msg": "Bzz, bzz.",
  "name" : "iNatCog",
  "short" : "Commands using the iNat API v1.",
  "description" : "Commands using the iNat API v1 (https://api.inaturalist.org/v1).",
  "end_user_data_statement": "This cog stores user ids linked to corresponding external API user ids for the purpose of fetching their information from the API, and user preferences for the cog.",
  "requirements" : [
    "dataclasses-json>=0.5.5,<0.6.0",
    "html2markdown>=0.1.7,<0.2.0",
    "inflect>=5.3.0,<6.0.0",
    "timeago>=1.0.15,<2.0.0",
    "aiolimiter>=1.0.0,<2.0.0",
    "aiohttp-retry>=2.4.5,<3.0.0",
<<<<<<< HEAD
    "dronefly-core>=0.3.2,<0.4.0",
    "git+https://github.com/pyinat/pyinaturalist@main#egg=pyinaturalist",
=======
    "dronefly-core>=0.3.3,<0.4.0",
    "pyinaturalist>=0.18.0,<0.19.0",
>>>>>>> c1ac2eb7
    "dateparser>=1.0.0,<2.0.0"
  ],
  "tags": ["inaturalist", "naturalist", "nature"],
  "hidden": false,
  "min_bot_version": "3.4.6"
}<|MERGE_RESOLUTION|>--- conflicted
+++ resolved
@@ -1,27 +1,22 @@
-{
-  "author" : ["SyntheticBee"],
-  "install_msg": "Bzz, bzz.",
-  "name" : "iNatCog",
-  "short" : "Commands using the iNat API v1.",
-  "description" : "Commands using the iNat API v1 (https://api.inaturalist.org/v1).",
-  "end_user_data_statement": "This cog stores user ids linked to corresponding external API user ids for the purpose of fetching their information from the API, and user preferences for the cog.",
-  "requirements" : [
-    "dataclasses-json>=0.5.5,<0.6.0",
-    "html2markdown>=0.1.7,<0.2.0",
-    "inflect>=5.3.0,<6.0.0",
-    "timeago>=1.0.15,<2.0.0",
-    "aiolimiter>=1.0.0,<2.0.0",
-    "aiohttp-retry>=2.4.5,<3.0.0",
-<<<<<<< HEAD
-    "dronefly-core>=0.3.2,<0.4.0",
-    "git+https://github.com/pyinat/pyinaturalist@main#egg=pyinaturalist",
-=======
-    "dronefly-core>=0.3.3,<0.4.0",
-    "pyinaturalist>=0.18.0,<0.19.0",
->>>>>>> c1ac2eb7
-    "dateparser>=1.0.0,<2.0.0"
-  ],
-  "tags": ["inaturalist", "naturalist", "nature"],
-  "hidden": false,
-  "min_bot_version": "3.4.6"
+{
+  "author" : ["SyntheticBee"],
+  "install_msg": "Bzz, bzz.",
+  "name" : "iNatCog",
+  "short" : "Commands using the iNat API v1.",
+  "description" : "Commands using the iNat API v1 (https://api.inaturalist.org/v1).",
+  "end_user_data_statement": "This cog stores user ids linked to corresponding external API user ids for the purpose of fetching their information from the API, and user preferences for the cog.",
+  "requirements" : [
+    "dataclasses-json>=0.5.5,<0.6.0",
+    "html2markdown>=0.1.7,<0.2.0",
+    "inflect>=5.3.0,<6.0.0",
+    "timeago>=1.0.15,<2.0.0",
+    "aiolimiter>=1.0.0,<2.0.0",
+    "aiohttp-retry>=2.4.5,<3.0.0",
+    "dronefly-core>=0.3.3,<0.4.0",
+    "pyinaturalist>=0.18.0,<0.19.0",
+    "dateparser>=1.0.0,<2.0.0"
+  ],
+  "tags": ["inaturalist", "naturalist", "nature"],
+  "hidden": false,
+  "min_bot_version": "3.4.6"
 }