--- conflicted
+++ resolved
@@ -1,896 +1,893 @@
-"""Module for inat command group."""
-
-import json
-import pprint
-from typing import Optional, Union
-
-import discord
-from redbot.core import checks, commands
-from redbot.core.utils.menus import DEFAULT_CONTROLS, menu, start_adding_reactions
-from redbot.core.utils.chat_formatting import pagify
-
-from inatcog.converters.base import InheritableBoolConverter, ServerScopeConverter
-from inatcog.embeds.common import make_embed
-from inatcog.embeds.inat import INatEmbed, INatEmbeds
-from inatcog.interfaces import MixinMeta
-
-LISTEN_VALUE = { True: "enabled in channels and threads", False: "disabled", None: "enabled in threads only" }
-
-
-class CommandsInat(INatEmbeds, MixinMeta):
-    """Mixin providing inat command group."""
-
-    @commands.group()
-    async def inat(self, ctx):
-        """Show/change iNat settings.
-
-        See also `[p]help iNat` to list available `iNat` *commands* and other *Help* topics.
-        """
-
-    @commands.command(name="autoobs")
-    async def topic_autoobs(self, ctx):
-        """\u200b*Automatic observation* link preview feature.
-
-        When `autoobs` is on for the channel/server:
-
-        Just include a link to an observation in your message, and it will be looked up as if you typed `[p]obs <link>`
-
-        Only the first link per message is looked up.
-
-        Server mods and owners can set this up. See:
-        `[p]help inat set autoobs server` and
-        `[p]help inat set autoobs` (channel).
-
-        In DM with the bot, `autoobs` is always on and cannot be changed.
-        """  # noqa: E501
-        await ctx.send_help()
-
-    @commands.command(name="cheatsheet", aliases=["commands"])
-    async def topic_cheatsheet(self, ctx):
-        """\u200b*Common commands.*
-
-        **Taxon:**
-        `,t birds` -> *the birds taxon*
-        `,s taxa sparrow` -> *any named: sparrow*
-        **Observer counts:**
-        `,t my birds` -> *count mine*
-        `,t birds by kueda` -> *count theirs*
-        `,tab my birds` -> *just count; no taxon*
-        **Place counts:**
-        `,t home birds` -> *home place counts*
-        `,t birds from peru` -> *peru counts*
-        **Search observations:**
-        `,s my birds` -> *my birds*
-        `,s obs home birds` -> *from my home*
-        `,s obs birds from peru` -> *from peru*
-        **Match one observation:**
-        `,obs my birds` -> *my latest bird*
-        **Use filters:**
-        `,obs my rg birds` -> *a bird that is RG*
-        `,obs my nid birds` -> *one that needs id*
-        `,s my nid birds` -> *any that need id*
-        """  # noqa: E501
-        await ctx.send_help()
-
-    @commands.command(name="dates", aliases=["date"])
-    async def topic_dates(self, ctx):
-        """\u200b*Date filters* and *sort order*.
-
-        See also: `[p]query`, `[p]macros`, `[p]advanced`.
-
-        **Date filters:**
-        • `since <date>` - observed on or after the date
-        • `until <date>` - observed on or before the date
-        • `on <date>` - observed on the date
-        • `added since <date>` - added on or after the date
-        • `added until <date>` - added on or before the date
-        • `added on <date>` - added on the date
-        • `opt month=#` `opt year=#` `opt day=#` - observed this month, year, or day of month (use commas if more than one)
-
-        **Sort order:**
-        • newest to oldest added is the default
-        • `reverse` - oldest to newest added
-        • `newest` - newest to oldest observed
-        • `oldest` - oldest to newest observed
-
-        **Examples:**
-        ```
-        [p]obs my gcki on march 13
-        -> My Golden-crowned kinglet observed March 13
-        [p]obs gcki since jan 2021 newest
-        -> First GCKI of the year
-        [p]s obs gcki until mar
-        -> On or before the month end
-        [p]s obs gcki since feb until mar
-        -> From Feb through Mar
-        [p]s obs gcki added since tue
-        -> Added on or after Tue
-        [p]s obs gcki opt month=2,3
-        -> Observed in Feb or Mar of any year
-        ```
-        """  # noqa: E501
-        await ctx.send_help()
-
-    @commands.command(name="dot_taxon")
-    async def topic_dot_taxon(self, ctx):
-        """\u200b*Automatic `.taxon.` lookup* feature.
-
-        When `dot_taxon` is on for the channel/server:
-
-        • Surround taxon to lookup with `.`
-        • Separate from other text with blanks
-        • Only one lookup will be performed per message
-        • Taxonomy tree is omitted for `by` or `from` lookups
-        • Show the setting with `[p]inat show dot_taxon`
-
-        **Examples:**
-        ```
-        It's .rwbl. for sure.
-        ```
-        • behaves like  `[p]taxon rwbl`
-        ```
-        Check out these .lacebugs by me. , please.
-        ```
-        • behaves like `[p]tab lacebugs by me`
-
-        Server mods and owners can set this up. See:
-        `[p]help inat set dot_taxon server` and
-        `[p]help inat set dot_taxon` (channel).
-
-        In DM with the bot, `dot_taxon` is always on and cannot be changed.
-        """
-        await ctx.send_help()
-
-    @commands.command(name="macros", aliases=["macro"])
-    async def topic_macros(self, ctx):
-        """\u200b*Macro* query terms.
-
-        A *query* or *taxon query* may include *macros* which are expanded to other query terms described below.
-
-        See also: `[p]query`, `[p]taxon_query`, and `[p]groups`.
-
-        __**`Macro`**__`  `__`Expands to`__
-        **`my`**`      by me`
-        **`home`**`    from home`
-        **`rg`**`      opt quality_grade=research`
-        **`nid`**`     opt quality_grade=needs_id`
-        **`oldest`**`  opt order=asc`
-        **`      `**`      order_by=observed_on`
-        **`newest`**`  opt order=desc`
-        **`      `**`      order_by=observed_on`
-        **`reverse`**` opt order_by=asc`
-        **`faves`**`   opt popular order_by=votes`
-        **`spp`**`     opt hrank=species` (alias `species`)
-        """  # noqa: E501
-        await ctx.send_help()
-
-    @commands.command(name="groups", aliases=["group"])
-    async def topic_groups(self, ctx):
-        """\u200b*Query* macros that are *taxonomic groups*.
-
-        See also: `[p]macros`, and `[p]query`.
-
-        **`herps`**`       opt taxon_ids=`
-        **`       `**`       20978,26036`
-        **`lichenish`**`   opt taxon_ids=`
-        **`       `**`       152028,791197,54743,152030,`
-        **`       `**`       175541,127378,117881,117869`
-        **`       `**`       without_taxon_id=352459`
-        **`mothsonly`**`   lepidoptera opt`
-        **`       `**`       without_taxon_id=47224`
-        **`unknown`**`     opt iconic_taxa=unknown`
-        **`       `**`       without_taxon_id=`
-        **`       `**`       67333,151817,131236`
-        **`waspsonly`**`   apocrita opt`
-        **`       `**`       without_taxon_id=`
-        **`       `**`       47336,630955`
-        **`nonflowering`**` plantae opt`
-        **`       `**`       without_taxon_id=47125`
-        **`nonvascular`**` plantae opt`
-        **`       `**`       without_taxon_id=211194`
-        """  # noqa: E501
-        await ctx.send_help()
-
-    @commands.command(name="query", aliases=["queries"])
-    async def topic_query(self, ctx):
-        """\u200b*Observation query* terms.
-
-        A *query* may contain *taxon query* terms, *macros*, and other *query* terms described below.
-
-        See also: `[p]taxon_query`, `[p]dates`, `[p]advanced`, `[p]macros`.
-
-        Aside from *taxon*, other *query* terms may be:
-        - `by <name>` for named user's observations; also `by me` or just `my` (a *macro*) for yourself
-        - `from <place>` for named place; also `from home` or just `home` (a *macro*) for your *home place*
-        - `in prj <project>` for named *project*
-        - `with <term> <value>` for *controlled term* with the given *value*
-        - `not by <name>` for obs unobserved by the user
-        - `id by <name>` for obs ided by the user
-        - `[added] since <date>`, `[added] until <date>`, `[added] on <date>`; see `[p]dates` for details
-        **Examples:**
-        ```
-        [p]obs by benarmstrong
-        -> most recently added observation by benarmstrong
-        [p]obs insecta by benarmstrong
-        -> most recent insecta by benarmstrong
-        [p]s obs insecta from canada
-        -> search for any insecta from Canada
-        [p]s obs insecta with life larva
-        -> search for insecta with life stage = larva
-        ```
-        """  # noqa: E501
-        await ctx.send_help()
-
-    @commands.command(name="advanced")
-    async def topic_advanced(self, ctx):
-        """\u200b*Advanced* query options via `opt`.
-
-        Shortcuts for the most commonly used `opt` options are provided as *macros*, e.g. use `rg` instead of `opt quality_grade=research`.
-
-        See also: `[p]macros`, and `[p]query`.
-
-        **Boolean options:**
-
-        `captive` `endemic` `identified` `introduced` `native` `out_of_range` `pcid` `photos` `popular` `sounds` `threatened` `verifiable`
-
-        Boolean options without a parameter default to `=true`, e.g. `,tab my opt verifiable` means `,tab my opt verifiable=true`. Other values can be `=false` or `=any`.
-
-        **Options that always require a parameter:**
-
-        `csi` `day` `month` `year` `hrank` `lrank` `id` `not_id` `quality_grade` `order` `order_by` `page` `rank` `iconic_taxa` `taxon_ids` `without_taxon_id`
-
-        **Documentation & limitations:**
-
-        See the [get observations API documentation](https://api.inaturalist.org/v1/docs/#!/Observations/get_observations) for detailed descriptions of these options and what parameter values are allowed. Not all options make sense for all queries/commands.
-        """  # noqa: E501
-        await ctx.send_help()
-
-    @commands.command(name="taxon_query", aliases=["taxon_queries", "query_taxon"])
-    async def topic_taxon_query(self, ctx):
-        """\u200b*Taxon query* terms.
-
-        See also: `[p]query` and `[p]macros` to specify what is also shown about a taxon.
-
-        A *taxon query* matches a single taxon. It may contain the following:
-        - *id#* of the iNat taxon
-        - *initial letters* of scientific or common names
-        - *double-quotes* around exact words in the name
-        - `rank` *keyword* filter by rank (`rank subspecies`, etc.)
-        - *4-letter AOU codes* for birds
-        - *taxon* `in` *an ancestor taxon*
-        **Examples:**
-        ```
-        [p]taxon family bear
-           -> Ursidae (Bears)
-        [p]taxon prunella
-           -> Prunella (self-heals)
-        [p]taxon prunella in animals
-           -> Prunella (Accentors)
-        [p]taxon wtsp
-           -> Zonotrichia albicollis (White-throated Sparrow)
-        ```
-        """  # noqa: E501
-        await ctx.send_help()
-
-    @commands.command(
-        name="glossary", aliases=["term", "terms", "abbrevation", "abbreviations"]
-    )
-    async def topic_counts(self, ctx):
-        """\u200b*Glossary* of terms and abbreviations.
-
-        __**Obs.** = observations__
-        __**Leaf taxa** = distinct taxa counted__ (per observer, place, etc.)
-        - This is the default way that iNaturalist counts taxa. It is explained here: https://www.inaturalist.org/pages/how_inaturalist_counts_taxa
-        __**Spp.** = species *or* leaf taxa__ depending on how they are counted on the related website page.
-        - In leaderboard commands like `,topobs`, actual species are counted.
-        - In commands counting just a single user like `,my`, *Spp* (species) and *Leaf taxa* are shown.
-        - But otherwise, when a display has a *#spp* heading, it refers to *leaf taxa* by default.
-        """  # noqa: E501
-        await ctx.send_help()
-
-    @commands.command(name="reactions", aliases=["reaction"])
-    async def topic_reactions(self, ctx):
-        """\u200bTaxon *reaction* buttons.
-
-        Taxon reaction buttons appear on many different displays.  You may use them only if your iNat account is known in the server.
-        - :bust_in_silhouette: to count your observations and species
-        - :busts_in_silhouette: to write in another user to count
-        - :house: to count your home place obs and species
-        - :earth_africa: to write in another place to count
-        - :regional_indicator_t: to toggle the taxonomy tree
-
-        See `[p]help user set known` if you're already known in a server and want to be known on other servers.  Otherwise, ask a mod to add you.
-
-        See `[p]help user add` if you're a server owner or mod.
-        """  # noqa: E501
-
-    @inat.group(name="set")
-    @checks.admin_or_permissions(manage_messages=True)
-    async def inat_set(self, ctx):
-        """Change `iNat` settings (mods)."""
-
-    @inat.command(name="test", hidden=True)
-    async def inat_test(self, ctx):
-        """Test command."""
-        msg = await ctx.send(
-            embed=make_embed(title="Test", description="Reactions test.")
-        )
-        start_adding_reactions(msg, ["\N{THREE BUTTON MOUSE}"])
-
-    @inat_set.command(name="bot_prefixes")
-    @checks.admin_or_permissions(manage_messages=True)
-    async def set_bot_prefixes(self, ctx, *prefixes):
-        """Set server ignored bot prefixes.
-
-        All messages starting with one of these *prefixes* will be ignored by
-        [botname].
-
-        - If *prefixes* is empty, current setting is shown.
-        - You particularly need to set *bot_prefixes* if your server has more than one bot with `inatcog` loaded, otherwise it's unlikely you need to set this.
-        - Set this to all prefixes of other bots separated by spaces to ensure [botname] ignores commands sent to them, especially when *autoobs* is enabled.
-        - You don't need to include any prefixes of [botname] itself.
-        """  # noqa: E501
-        if ctx.author.bot or ctx.guild is None:
-            return
-
-        config = self.config.guild(ctx.guild)
-
-        if prefixes:
-            await config.bot_prefixes.set(prefixes)
-        else:
-            prefixes = await config.bot_prefixes()
-
-        await ctx.send(f"Other bot prefixes are: {repr(list(prefixes))}")
-
-<<<<<<< HEAD
-    @inat_set.command(name="listen")
-    @checks.admin_or_permissions(manage_messages=True)
-    async def set_listen(self, ctx, scope: ServerScopeConverter):
-        """Set message listen server scope.
-
-        The `scope` parameter may be:
-        - `on` (listen enabled in channels and threads on this server)
-        - `off` (listen disabled)
-        - `threads` (listen enabled only in threads on this server)
-
-        When `listen` is `on` (default), the `autoobs` and `dot_taxon` message listeners operate both in a server's channels and in its threads when enabled. They can be disabled both at once with `[p]inat set listen off` or restricted to listen only in threads with `[p]inat set listen threads`.
-
-        Changing the `listen` server scope does not enable or manage server-wide or per-channel listener features on its own. It is more of a "kill switch" to turn off listening entirely, or selectively for main channel conversations, leaving them active only in threads.
-
-        See also: `[p]autoobs` and `[p]dot_taxon` to learn about these message listener features.
-        """  # noqa: E501
-        if ctx.author.bot or ctx.guild is None:
-            return
-
-        config = self.config.guild(ctx.guild)
-
-        await config.listen.set(scope)
-        await ctx.send(f"Message listening is {LISTEN_VALUE[scope]}.")
-
-    @inat_set.command(name="inactive_role")
-    @checks.admin_or_permissions(manage_roles=True)
-    @checks.bot_has_permissions(embed_links=True)
-    async def set_inactive_role(self, ctx, inactive_role: Optional[discord.Role]):
-        """Set server Inactive role."""
-=======
-    async def _set_role(self, ctx, config_item: str, role: Union[discord.Role, str]):
->>>>>>> a14e7032
-        if ctx.author.bot or ctx.guild is None:
-            return
-
-        config = self.config.guild(ctx.guild)
-
-        if role:
-            if isinstance(role, str):
-                if role.lower() == "none":
-                    await config.clear_raw(config_item)
-                    value = "not set"
-                else:
-                    await ctx.send_help()
-                    return None
-            else:
-                value = role.mention
-                await config.set_raw(config_item, value=role.id)
-        else:
-            find = await config.get_raw(config_item)
-            if find:
-                role = next(
-                    (_role for _role in ctx.guild.roles if _role.id == find), None
-                )
-                value = role.mention if role else f"missing role: <@&{find}>"
-            else:
-                value = "not set"
-        return value
-
-    @inat_set.command(name="inactive_role")
-    @checks.admin_or_permissions(manage_roles=True)
-    @checks.bot_has_permissions(embed_links=True)
-    async def set_inactive_role(self, ctx, inactive_role: Optional[Union[discord.Role, str]]):
-        """Set server inactive role.
-
-        To unset the inactive role: `[p]inat set inactive_role none`
-        """
-        value = await self._set_role(ctx, "inactive_role", inactive_role)
-        if value:
-            await ctx.send(embed=make_embed(description=f"Inactive role: {value}"))
-
-    @inat_set.command(name="active_role")
-    @checks.admin_or_permissions(manage_roles=True)
-    @checks.bot_has_permissions(embed_links=True)
-    async def set_active_role(self, ctx, active_role: Optional[Union[discord.Role, str]]):
-        """Set server active role.
-
-        To unset the active role: `[p]inat set active_role none`
-        """
-        value = await self._set_role(ctx, "active_role", active_role)
-        if value:
-            await ctx.send(embed=make_embed(description=f"Active role: {value}"))
-
-    @inat_set.command(name="manage_places_role")
-    @checks.admin_or_permissions(manage_roles=True)
-    @checks.bot_has_permissions(embed_links=True)
-    async def set_manage_places_role(
-        self, ctx, manage_places_role: Optional[Union[discord.Role, str]]
-    ):
-        """Set server manage places role.
-
-        To unset the manage places role: `[p]inat set manage_places_role none`
-        """
-        value = await self._set_role(ctx, "manage_places_role", manage_places_role)
-        if value:
-            await ctx.send(embed=make_embed(description=f"Manage places role: {value}"))
-
-    @inat_set.command(name="manage_projects_role")
-    @checks.admin_or_permissions(manage_roles=True)
-    @checks.bot_has_permissions(embed_links=True)
-    async def set_manage_projects_role(
-        self, ctx, manage_projects_role: Optional[Union[discord.Role, str]]
-    ):
-        """Set server manage projects role.
-
-        To unset the manage projects role: `[p]inat set manage_projects_role none`
-        """
-        value = await self._set_role(ctx, "manage_projects_role", manage_projects_role)
-        if value:
-            await ctx.send(embed=make_embed(description=f"Manage projects role: {value}"))
-
-    @inat_set.command(name="manage_users_role")
-    @checks.admin_or_permissions(manage_roles=True)
-    @checks.bot_has_permissions(embed_links=True)
-    async def set_manage_users_role(
-        self, ctx, manage_users_role: Optional[Union[discord.Role, str]]
-    ):
-        """Set server manage users role.
-
-        To unset the manage users role: `[p]inat set manage_users_role none`
-        """
-        value = await self._set_role(ctx, "manage_users_role", manage_users_role)
-        if value:
-            await ctx.send(embed=make_embed(description=f"Manage users role: {value}"))
-
-    @inat_set.command(name="beta_role")
-    @checks.admin_or_permissions(manage_roles=True)
-    @checks.bot_has_permissions(embed_links=True)
-    async def set_beta_role(self, ctx, beta_role: Optional[Union[discord.Role, str]]):
-        """Set server beta role.
-
-        Grant users with the role early access to unreleased features.
-
-        To unset the manage users role: `[p]inat set manage_users_role none`
-        """
-        value = await self._set_role(ctx, "beta_role", beta_role)
-        if value:
-            await ctx.send(embed=make_embed(description=f"Beta role: {value}"))
-
-    @inat.group(name="clear")
-    @checks.admin_or_permissions(manage_messages=True)
-    async def inat_clear(self, ctx):
-        """Clear iNat settings (mods)."""
-
-    @inat_clear.command(name="bot_prefixes")
-    @checks.admin_or_permissions(manage_messages=True)
-    async def clear_bot_prefixes(self, ctx):
-        """Clear server ignored bot prefixes."""
-        if ctx.author.bot or ctx.guild is None:
-            return
-
-        config = self.config.guild(ctx.guild)
-        await config.bot_prefixes.clear()
-
-        await ctx.send("Server ignored bot prefixes cleared.")
-
-    @inat_set.group(name="autoobs", invoke_without_command=True)
-    @checks.admin_or_permissions(manage_messages=True)
-    async def set_autoobs(self, ctx, state: InheritableBoolConverter):
-        """Set channel auto-observation mode.
-
-        A separate subcommand sets this feature for the whole server. See `[p]help set autoobs server` for details.
-
-        To set the mode for the channel:
-        ```
-        [p]inat set autoobs on
-        [p]inat set autoobs off
-        [p]inat set autoobs inherit
-        ```
-        When `inherit` is specified, channel mode inherits from the server setting.
-        """  # noqa: E501
-        if ctx.author.bot or ctx.guild is None:
-            return
-
-        config = self.config.channel(ctx.channel)
-        await config.autoobs.set(state)
-
-        if state is None:
-            server_state = await self.config.guild(ctx.guild).autoobs()
-            value = f"inherited from server ({'on' if server_state else 'off'})"
-        else:
-            value = "on" if state else "off"
-        await ctx.send(f"Channel observation auto-preview is {value}.")
-        return
-
-    @set_autoobs.command(name="server")
-    @checks.admin_or_permissions(manage_messages=True)
-    async def set_autoobs_server(self, ctx, state: bool):
-        """Set server auto-observation mode.
-
-        ```
-        [p]inat set autoobs server on
-        [p]inat set autoobs server off
-        ```
-
-        See `[p]help autoobs` for usage of the feature.
-        """
-        if ctx.author.bot or ctx.guild is None:
-            return
-
-        config = self.config.guild(ctx.guild)
-        await config.autoobs.set(state)
-        await ctx.send(
-            f"Server observation auto-preview is {'on' if state else 'off'}."
-        )
-        return
-
-    @inat_set.group(invoke_without_command=True, name="dot_taxon")
-    @checks.admin_or_permissions(manage_messages=True)
-    async def set_dot_taxon(self, ctx, state: InheritableBoolConverter):
-        """Set channel .taxon. lookup.
-
-        A separate subcommand sets this feature for the whole server. See `[p]help set dot_taxon server` for details.
-
-        To set .taxon. lookup for the channel:
-        ```
-        [p]inat set dot_taxon on
-        [p]inat set dot_taxon off
-        [p]inat set dot_taxon inherit
-        ```
-        When `inherit` is specified, channel mode inherits from the server setting.
-
-        See `[p]help dot_taxon` for usage of the feature.
-        """  # noqa: E501
-        if ctx.author.bot or ctx.guild is None:
-            return
-
-        config = self.config.channel(ctx.channel)
-        await config.dot_taxon.set(state)
-
-        if state is None:
-            server_state = await self.config.guild(ctx.guild).dot_taxon()
-            value = f"inherited from server ({'on' if server_state else 'off'})"
-        else:
-            value = "on" if state else "off"
-        await ctx.send(f"Channel .taxon. lookup is {value}.")
-        return
-
-    @set_dot_taxon.command(name="server")
-    @checks.admin_or_permissions(manage_messages=True)
-    async def dot_taxon_server(self, ctx, state: bool):
-        """Set server .taxon. lookup.
-
-        ```
-        [p]inat set dot_taxon server on
-        [p]inat set dot_taxon server off
-        ```
-
-        See `[p]help dot_taxon` for usage of the feature.
-        """
-        if ctx.author.bot or ctx.guild is None:
-            return
-
-        config = self.config.guild(ctx.guild)
-        await config.dot_taxon.set(state)
-        await ctx.send(f"Server .taxon. lookup is {'on' if state else 'off'}.")
-        return
-
-    @inat.group(name="show")
-    @commands.bot_has_guild_permissions(read_messages=True)
-    async def inat_show(self, ctx):
-        """Show iNat settings."""
-
-    # TODO: make this command work in DMs
-    @inat.command(name="inspect")
-    @commands.bot_has_guild_permissions(read_messages=True)
-    async def inat_inspect(self, ctx, message_id: Optional[Union[int, str]]):
-        """Inspect a message and show any iNat embed contents."""
-        try:
-            if message_id:
-                if isinstance(message_id, str):
-                    channel_id, message_id = (
-                        int(id_num) for id_num in message_id.split("-")
-                    )
-                    if ctx.guild:
-                        channel = ctx.guild.get_channel(channel_id)
-                        if not channel:
-                            raise LookupError
-                else:
-                    channel = ctx.channel
-                message = await channel.fetch_message(message_id)
-            else:
-                ref = ctx.message.reference
-                if ref:
-                    message = ref.cached_message or await ctx.channel.fetch_message(
-                        ref.message_id
-                    )
-                else:
-                    await ctx.send_help()
-                    return
-        except discord.errors.NotFound:
-            await ctx.send(f"Message not found: {message_id}")
-            return
-        except LookupError:
-            await ctx.send(f"Channel not found: {channel_id}")
-            return
-        except ValueError:
-            await ctx.send("Invalid argument")
-            return
-
-        if not message.embeds:
-            await ctx.send(f"Message has no embed: {message.jump_url}")
-            return
-
-        embeds = []
-        inat_embed = INatEmbed.from_discord_embed(message.embeds[0])
-        embeds.append(inat_embed)
-        # pylint: disable=no-member
-        inat_inspect = (
-            f"```py\n{pprint.pformat(inat_embed.inat_content_as_dict())}\n```"
-        )
-        inat_inspect_embed = make_embed(
-            title="iNat object ids", description=inat_inspect
-        )
-
-        if inat_embed.description:
-            embed_description = f"```md\n{inat_embed.description}\n```"
-            description_embed = make_embed(
-                title="Markdown formatted content",
-                description=embed_description,
-            )
-            embeds.append(description_embed)
-
-        embeds.append(inat_inspect_embed)
-
-        embed_dict = inat_embed.to_dict()
-        if "description" in embed_dict:
-            del embed_dict["description"]
-        attributes_inspect = (
-            f"```json\n{json.dumps(embed_dict, indent=4, sort_keys=True)}\n```"
-        )
-        attributes_embed = make_embed(
-            title="Embed attributes", description=attributes_inspect
-        )
-        embeds.append(attributes_embed)
-        reactions = message.reactions
-        if reactions:
-            reactions_table = ""
-            all_users = await self.config.all_users()
-            for reaction in reactions:
-                reactions_table += f"{reaction.emoji}: {reaction.count}\n"
-                known_users = []
-                unknown_users = []
-                async for user in reaction.users():
-                    if not user.bot:
-                        if user.id in all_users:
-                            known_users.append(f"`{user.id}`")
-                        else:
-                            unknown_users.append(f"`{user.id}`")
-                if known_users:
-                    reactions_table += "\n".join(known_users) + "\n"
-                if unknown_users:
-                    reactions_table += "*unknown:*\n" + "\n".join(unknown_users) + "\n"
-            pages = [page for page in pagify(reactions_table, page_length=500)]
-            page_number = 0
-            for page in pages:
-                page_number += 1
-                reactions_embed = make_embed(
-                    title=f"Message reactions (page {page_number} of {len(pages)})",
-                    description=page,
-                )
-                embeds.append(reactions_embed)
-
-        await menu(ctx, embeds, DEFAULT_CONTROLS)
-
-    @inat_show.command(name="autoobs")
-    async def show_autoobs(self, ctx):
-        """Show channel & server auto-observation mode.
-
-        See `[p]help autoobs` to learn about the feature."""
-        if ctx.author.bot or ctx.guild is None:
-            return
-
-        server_config = self.config.guild(ctx.guild)
-        server_state = await server_config.autoobs()
-        await ctx.send(
-            f"Server observation auto-preview is {'on' if server_state else 'off'}."
-        )
-        channel_config = self.config.channel(ctx.channel)
-        channel_state = await channel_config.autoobs()
-        if channel_state is None:
-            value = f"inherited from server ({'on' if server_state else 'off'})"
-        else:
-            value = "on" if channel_state else "off"
-        await ctx.send(f"Channel observation auto-preview is {value}.")
-        return
-
-    @inat_show.command(name="dot_taxon")
-    async def show_dot_taxon(self, ctx):
-        """Show channel & server .taxon. lookup.
-
-        See `[p]help dot_taxon` to learn about the feature."""
-        if ctx.author.bot or ctx.guild is None:
-            return
-
-        server_config = self.config.guild(ctx.guild)
-        server_state = await server_config.dot_taxon()
-        await ctx.send(f"Server .taxon. lookup is {'on' if server_state else 'off'}.")
-        channel_config = self.config.channel(ctx.channel)
-        channel_state = await channel_config.dot_taxon()
-        if channel_state is None:
-            value = f"inherited from server ({'on' if server_state else 'off'})"
-        else:
-            value = "on" if channel_state else "off"
-        await ctx.send(f"Channel .taxon. lookup is {value}.")
-        return
-
-    @inat_show.command(name="listen")
-    async def show_listen(self, ctx):
-        """Show message listen scope."""
-        if ctx.author.bot or ctx.guild is None:
-            return
-
-        guild_config = self.config.guild(ctx.guild)
-        listen_server_scope = await guild_config.listen()
-        await ctx.send(f"Message listening is {LISTEN_VALUE[listen_server_scope]}.")
-
-    @inat_show.command(name="bot_prefixes")
-    async def show_bot_prefixes(self, ctx):
-        """Show server ignored bot prefixes."""
-        if ctx.author.bot or ctx.guild is None:
-            return
-
-        config = self.config.guild(ctx.guild)
-        prefixes = await config.bot_prefixes()
-        await ctx.send(f"Other bot prefixes are: {repr(list(prefixes))}")
-
-    @inat_set.command(name="home")
-    @checks.admin_or_permissions(manage_messages=True)
-    async def set_home(self, ctx, home: str):
-        """Set server default home place."""
-        config = self.config.guild(ctx.guild)
-        try:
-            place = await self.place_table.get_place(ctx.guild, home, ctx.author)
-        except LookupError as err:
-            await ctx.send(err)
-            return
-        await config.home.set(place.place_id)
-        await ctx.send(f"iNat server default home set:\n{place.url}")
-
-    @inat_show.command(name="home")
-    async def show_home(self, ctx):
-        """Show server default home place."""
-        config = self.config.guild(ctx.guild)
-        home = await config.home()
-        await ctx.send("iNat server default home:")
-        try:
-            place = await self.place_table.get_place(ctx.guild, int(home), ctx.author)
-            await ctx.send(place.url)
-        except LookupError as err:
-            await ctx.send(err)
-
-    @staticmethod
-    def format_event(abbrev, event):
-        """Format an event description."""
-        main = {True: " (main)", False: ""}[event["main"]]
-        project_id = event["project_id"]
-        line = f"**Abbrev:** {abbrev}{main} **Project id:** {project_id}"
-        role = event["role"]
-        if role:
-            line += f" **Role:** <@&{role}>"
-        teams = event["teams"]
-        if teams:
-            line += f" **Teams:** {teams}"
-        return line
-
-    @inat_set.command(name="event")
-    @checks.admin_or_permissions(manage_roles=True)
-    async def set_event(
-        self,
-        ctx,
-        project_abbrev: str,
-        project_id: str,
-        main: Optional[bool] = False,
-        role: Optional[discord.Role] = None,
-        teams: Optional[str] = None,
-    ):
-        """Add a server event project.
-
-        - `project_abbrev` uniquely identifies this project.
-        - `project_id` Use `[p]prj` or `[p]s prj` to look it up for the project.
-        - `main` is a main event for the server, listed in the `[p]user` / `[p]me` display. Please define no more than two of these.
-        - `role` identifies a user as a participant of the event project.
-        - `teams` one or more *event project abbreviations* for other teams of this event, separated by commas.
-
-        *Examples:*
-        To define two main server projects:
-
-        `[p]inat set event ever 48611 True`
-        `[p]inat set event year 124254 True`
-
-        To define "Team Crustaceans" vs. "Team Cetaceans" bioblitz event:
-
-        `[p]inat set event crustaceans 122951 False "Team Crustaceans" cetaceans`
-        `[p]inat set event cetaceans 122952 False "Team Cetaceans" crustaceans`
-        """  # noqa: E501
-
-        config = self.config.guild(ctx.guild)
-        event_projects = await config.event_projects()
-        _event_project = event_projects.get(project_abbrev)
-        event_project = _event_project or {}
-
-        description = ""
-        if _event_project:
-            line = self.format_event(project_abbrev, event_project)
-            description = f"was:\n{line}\n"
-
-        event_project["project_id"] = project_id
-        event_projects[project_abbrev] = event_project
-        event_project["main"] = main
-        if role or not _event_project:
-            event_project["role"] = role.id if role else None
-        if teams or not _event_project:
-            event_project["teams"] = teams
-        await config.event_projects.set(event_projects)
-        line = self.format_event(project_abbrev, event_project)
-        if _event_project:
-            description += f"now:\n{line}"
-        else:
-            description = line
-        embed = make_embed(title="Event project", description=description)
-        await ctx.send(embed=embed)
-
-    @inat_clear.command(name="event")
-    @checks.admin_or_permissions(manage_roles=True)
-    async def clear_event(self, ctx, project_abbrev: str):
-        """Clear a server event project."""
-        config = self.config.guild(ctx.guild)
-        event_projects = await config.event_projects()
-
-        if project_abbrev not in event_projects:
-            await ctx.send("event project not known.")
-            return
-
-        del event_projects[project_abbrev]
-        await config.event_projects.set(event_projects)
-        await ctx.send("event project removed.")
-
-    @inat_show.command(name="events")
-    async def show_events(self, ctx):
-        """Show server event projects."""
-        config = self.config.guild(ctx.guild)
-        event_projects = await config.event_projects()
-        embed = make_embed(title="Event projects")
-        description = ""
-        for abbrev in event_projects:
-            event = event_projects[abbrev]
-            line = self.format_event(abbrev, event)
-            description += line + "\n"
-        embed.description = description
-        await ctx.send(embed=embed)
+"""Module for inat command group."""
+
+import json
+import pprint
+from typing import Optional, Union
+
+import discord
+from redbot.core import checks, commands
+from redbot.core.utils.menus import DEFAULT_CONTROLS, menu, start_adding_reactions
+from redbot.core.utils.chat_formatting import pagify
+
+from inatcog.converters.base import InheritableBoolConverter, ServerScopeConverter
+from inatcog.embeds.common import make_embed
+from inatcog.embeds.inat import INatEmbed, INatEmbeds
+from inatcog.interfaces import MixinMeta
+
+LISTEN_VALUE = { True: "enabled in channels and threads", False: "disabled", None: "enabled in threads only" }
+
+
+class CommandsInat(INatEmbeds, MixinMeta):
+    """Mixin providing inat command group."""
+
+    @commands.group()
+    async def inat(self, ctx):
+        """Show/change iNat settings.
+
+        See also `[p]help iNat` to list available `iNat` *commands* and other *Help* topics.
+        """
+
+    @commands.command(name="autoobs")
+    async def topic_autoobs(self, ctx):
+        """\u200b*Automatic observation* link preview feature.
+
+        When `autoobs` is on for the channel/server:
+
+        Just include a link to an observation in your message, and it will be looked up as if you typed `[p]obs <link>`
+
+        Only the first link per message is looked up.
+
+        Server mods and owners can set this up. See:
+        `[p]help inat set autoobs server` and
+        `[p]help inat set autoobs` (channel).
+
+        In DM with the bot, `autoobs` is always on and cannot be changed.
+        """  # noqa: E501
+        await ctx.send_help()
+
+    @commands.command(name="cheatsheet", aliases=["commands"])
+    async def topic_cheatsheet(self, ctx):
+        """\u200b*Common commands.*
+
+        **Taxon:**
+        `,t birds` -> *the birds taxon*
+        `,s taxa sparrow` -> *any named: sparrow*
+        **Observer counts:**
+        `,t my birds` -> *count mine*
+        `,t birds by kueda` -> *count theirs*
+        `,tab my birds` -> *just count; no taxon*
+        **Place counts:**
+        `,t home birds` -> *home place counts*
+        `,t birds from peru` -> *peru counts*
+        **Search observations:**
+        `,s my birds` -> *my birds*
+        `,s obs home birds` -> *from my home*
+        `,s obs birds from peru` -> *from peru*
+        **Match one observation:**
+        `,obs my birds` -> *my latest bird*
+        **Use filters:**
+        `,obs my rg birds` -> *a bird that is RG*
+        `,obs my nid birds` -> *one that needs id*
+        `,s my nid birds` -> *any that need id*
+        """  # noqa: E501
+        await ctx.send_help()
+
+    @commands.command(name="dates", aliases=["date"])
+    async def topic_dates(self, ctx):
+        """\u200b*Date filters* and *sort order*.
+
+        See also: `[p]query`, `[p]macros`, `[p]advanced`.
+
+        **Date filters:**
+        • `since <date>` - observed on or after the date
+        • `until <date>` - observed on or before the date
+        • `on <date>` - observed on the date
+        • `added since <date>` - added on or after the date
+        • `added until <date>` - added on or before the date
+        • `added on <date>` - added on the date
+        • `opt month=#` `opt year=#` `opt day=#` - observed this month, year, or day of month (use commas if more than one)
+
+        **Sort order:**
+        • newest to oldest added is the default
+        • `reverse` - oldest to newest added
+        • `newest` - newest to oldest observed
+        • `oldest` - oldest to newest observed
+
+        **Examples:**
+        ```
+        [p]obs my gcki on march 13
+        -> My Golden-crowned kinglet observed March 13
+        [p]obs gcki since jan 2021 newest
+        -> First GCKI of the year
+        [p]s obs gcki until mar
+        -> On or before the month end
+        [p]s obs gcki since feb until mar
+        -> From Feb through Mar
+        [p]s obs gcki added since tue
+        -> Added on or after Tue
+        [p]s obs gcki opt month=2,3
+        -> Observed in Feb or Mar of any year
+        ```
+        """  # noqa: E501
+        await ctx.send_help()
+
+    @commands.command(name="dot_taxon")
+    async def topic_dot_taxon(self, ctx):
+        """\u200b*Automatic `.taxon.` lookup* feature.
+
+        When `dot_taxon` is on for the channel/server:
+
+        • Surround taxon to lookup with `.`
+        • Separate from other text with blanks
+        • Only one lookup will be performed per message
+        • Taxonomy tree is omitted for `by` or `from` lookups
+        • Show the setting with `[p]inat show dot_taxon`
+
+        **Examples:**
+        ```
+        It's .rwbl. for sure.
+        ```
+        • behaves like  `[p]taxon rwbl`
+        ```
+        Check out these .lacebugs by me. , please.
+        ```
+        • behaves like `[p]tab lacebugs by me`
+
+        Server mods and owners can set this up. See:
+        `[p]help inat set dot_taxon server` and
+        `[p]help inat set dot_taxon` (channel).
+
+        In DM with the bot, `dot_taxon` is always on and cannot be changed.
+        """
+        await ctx.send_help()
+
+    @commands.command(name="macros", aliases=["macro"])
+    async def topic_macros(self, ctx):
+        """\u200b*Macro* query terms.
+
+        A *query* or *taxon query* may include *macros* which are expanded to other query terms described below.
+
+        See also: `[p]query`, `[p]taxon_query`, and `[p]groups`.
+
+        __**`Macro`**__`  `__`Expands to`__
+        **`my`**`      by me`
+        **`home`**`    from home`
+        **`rg`**`      opt quality_grade=research`
+        **`nid`**`     opt quality_grade=needs_id`
+        **`oldest`**`  opt order=asc`
+        **`      `**`      order_by=observed_on`
+        **`newest`**`  opt order=desc`
+        **`      `**`      order_by=observed_on`
+        **`reverse`**` opt order_by=asc`
+        **`faves`**`   opt popular order_by=votes`
+        **`spp`**`     opt hrank=species` (alias `species`)
+        """  # noqa: E501
+        await ctx.send_help()
+
+    @commands.command(name="groups", aliases=["group"])
+    async def topic_groups(self, ctx):
+        """\u200b*Query* macros that are *taxonomic groups*.
+
+        See also: `[p]macros`, and `[p]query`.
+
+        **`herps`**`       opt taxon_ids=`
+        **`       `**`       20978,26036`
+        **`lichenish`**`   opt taxon_ids=`
+        **`       `**`       152028,791197,54743,152030,`
+        **`       `**`       175541,127378,117881,117869`
+        **`       `**`       without_taxon_id=352459`
+        **`mothsonly`**`   lepidoptera opt`
+        **`       `**`       without_taxon_id=47224`
+        **`unknown`**`     opt iconic_taxa=unknown`
+        **`       `**`       without_taxon_id=`
+        **`       `**`       67333,151817,131236`
+        **`waspsonly`**`   apocrita opt`
+        **`       `**`       without_taxon_id=`
+        **`       `**`       47336,630955`
+        **`nonflowering`**` plantae opt`
+        **`       `**`       without_taxon_id=47125`
+        **`nonvascular`**` plantae opt`
+        **`       `**`       without_taxon_id=211194`
+        """  # noqa: E501
+        await ctx.send_help()
+
+    @commands.command(name="query", aliases=["queries"])
+    async def topic_query(self, ctx):
+        """\u200b*Observation query* terms.
+
+        A *query* may contain *taxon query* terms, *macros*, and other *query* terms described below.
+
+        See also: `[p]taxon_query`, `[p]dates`, `[p]advanced`, `[p]macros`.
+
+        Aside from *taxon*, other *query* terms may be:
+        - `by <name>` for named user's observations; also `by me` or just `my` (a *macro*) for yourself
+        - `from <place>` for named place; also `from home` or just `home` (a *macro*) for your *home place*
+        - `in prj <project>` for named *project*
+        - `with <term> <value>` for *controlled term* with the given *value*
+        - `not by <name>` for obs unobserved by the user
+        - `id by <name>` for obs ided by the user
+        - `[added] since <date>`, `[added] until <date>`, `[added] on <date>`; see `[p]dates` for details
+        **Examples:**
+        ```
+        [p]obs by benarmstrong
+        -> most recently added observation by benarmstrong
+        [p]obs insecta by benarmstrong
+        -> most recent insecta by benarmstrong
+        [p]s obs insecta from canada
+        -> search for any insecta from Canada
+        [p]s obs insecta with life larva
+        -> search for insecta with life stage = larva
+        ```
+        """  # noqa: E501
+        await ctx.send_help()
+
+    @commands.command(name="advanced")
+    async def topic_advanced(self, ctx):
+        """\u200b*Advanced* query options via `opt`.
+
+        Shortcuts for the most commonly used `opt` options are provided as *macros*, e.g. use `rg` instead of `opt quality_grade=research`.
+
+        See also: `[p]macros`, and `[p]query`.
+
+        **Boolean options:**
+
+        `captive` `endemic` `identified` `introduced` `native` `out_of_range` `pcid` `photos` `popular` `sounds` `threatened` `verifiable`
+
+        Boolean options without a parameter default to `=true`, e.g. `,tab my opt verifiable` means `,tab my opt verifiable=true`. Other values can be `=false` or `=any`.
+
+        **Options that always require a parameter:**
+
+        `csi` `day` `month` `year` `hrank` `lrank` `id` `not_id` `quality_grade` `order` `order_by` `page` `rank` `iconic_taxa` `taxon_ids` `without_taxon_id`
+
+        **Documentation & limitations:**
+
+        See the [get observations API documentation](https://api.inaturalist.org/v1/docs/#!/Observations/get_observations) for detailed descriptions of these options and what parameter values are allowed. Not all options make sense for all queries/commands.
+        """  # noqa: E501
+        await ctx.send_help()
+
+    @commands.command(name="taxon_query", aliases=["taxon_queries", "query_taxon"])
+    async def topic_taxon_query(self, ctx):
+        """\u200b*Taxon query* terms.
+
+        See also: `[p]query` and `[p]macros` to specify what is also shown about a taxon.
+
+        A *taxon query* matches a single taxon. It may contain the following:
+        - *id#* of the iNat taxon
+        - *initial letters* of scientific or common names
+        - *double-quotes* around exact words in the name
+        - `rank` *keyword* filter by rank (`rank subspecies`, etc.)
+        - *4-letter AOU codes* for birds
+        - *taxon* `in` *an ancestor taxon*
+        **Examples:**
+        ```
+        [p]taxon family bear
+           -> Ursidae (Bears)
+        [p]taxon prunella
+           -> Prunella (self-heals)
+        [p]taxon prunella in animals
+           -> Prunella (Accentors)
+        [p]taxon wtsp
+           -> Zonotrichia albicollis (White-throated Sparrow)
+        ```
+        """  # noqa: E501
+        await ctx.send_help()
+
+    @commands.command(
+        name="glossary", aliases=["term", "terms", "abbrevation", "abbreviations"]
+    )
+    async def topic_counts(self, ctx):
+        """\u200b*Glossary* of terms and abbreviations.
+
+        __**Obs.** = observations__
+        __**Leaf taxa** = distinct taxa counted__ (per observer, place, etc.)
+        - This is the default way that iNaturalist counts taxa. It is explained here: https://www.inaturalist.org/pages/how_inaturalist_counts_taxa
+        __**Spp.** = species *or* leaf taxa__ depending on how they are counted on the related website page.
+        - In leaderboard commands like `,topobs`, actual species are counted.
+        - In commands counting just a single user like `,my`, *Spp* (species) and *Leaf taxa* are shown.
+        - But otherwise, when a display has a *#spp* heading, it refers to *leaf taxa* by default.
+        """  # noqa: E501
+        await ctx.send_help()
+
+    @commands.command(name="reactions", aliases=["reaction"])
+    async def topic_reactions(self, ctx):
+        """\u200bTaxon *reaction* buttons.
+
+        Taxon reaction buttons appear on many different displays.  You may use them only if your iNat account is known in the server.
+        - :bust_in_silhouette: to count your observations and species
+        - :busts_in_silhouette: to write in another user to count
+        - :house: to count your home place obs and species
+        - :earth_africa: to write in another place to count
+        - :regional_indicator_t: to toggle the taxonomy tree
+
+        See `[p]help user set known` if you're already known in a server and want to be known on other servers.  Otherwise, ask a mod to add you.
+
+        See `[p]help user add` if you're a server owner or mod.
+        """  # noqa: E501
+
+    @inat.group(name="set")
+    @checks.admin_or_permissions(manage_messages=True)
+    async def inat_set(self, ctx):
+        """Change `iNat` settings (mods)."""
+
+    @inat.command(name="test", hidden=True)
+    async def inat_test(self, ctx):
+        """Test command."""
+        msg = await ctx.send(
+            embed=make_embed(title="Test", description="Reactions test.")
+        )
+        start_adding_reactions(msg, ["\N{THREE BUTTON MOUSE}"])
+
+    @inat_set.command(name="bot_prefixes")
+    @checks.admin_or_permissions(manage_messages=True)
+    async def set_bot_prefixes(self, ctx, *prefixes):
+        """Set server ignored bot prefixes.
+
+        All messages starting with one of these *prefixes* will be ignored by
+        [botname].
+
+        - If *prefixes* is empty, current setting is shown.
+        - You particularly need to set *bot_prefixes* if your server has more than one bot with `inatcog` loaded, otherwise it's unlikely you need to set this.
+        - Set this to all prefixes of other bots separated by spaces to ensure [botname] ignores commands sent to them, especially when *autoobs* is enabled.
+        - You don't need to include any prefixes of [botname] itself.
+        """  # noqa: E501
+        if ctx.author.bot or ctx.guild is None:
+            return
+
+        config = self.config.guild(ctx.guild)
+
+        if prefixes:
+            await config.bot_prefixes.set(prefixes)
+        else:
+            prefixes = await config.bot_prefixes()
+
+        await ctx.send(f"Other bot prefixes are: {repr(list(prefixes))}")
+
+    @inat_set.command(name="listen")
+    @checks.admin_or_permissions(manage_messages=True)
+    async def set_listen(self, ctx, scope: ServerScopeConverter):
+        """Set message listen server scope.
+
+        The `scope` parameter may be:
+        - `on` (listen enabled in channels and threads on this server)
+        - `off` (listen disabled)
+        - `threads` (listen enabled only in threads on this server)
+
+        When `listen` is `on` (default), the `autoobs` and `dot_taxon` message listeners operate both in a server's channels and in its threads when enabled. They can be disabled both at once with `[p]inat set listen off` or restricted to listen only in threads with `[p]inat set listen threads`.
+
+        Changing the `listen` server scope does not enable or manage server-wide or per-channel listener features on its own. It is more of a "kill switch" to turn off listening entirely, or selectively for main channel conversations, leaving them active only in threads.
+
+        See also: `[p]autoobs` and `[p]dot_taxon` to learn about these message listener features.
+        """  # noqa: E501
+        if ctx.author.bot or ctx.guild is None:
+            return
+
+        config = self.config.guild(ctx.guild)
+
+        await config.listen.set(scope)
+        await ctx.send(f"Message listening is {LISTEN_VALUE[scope]}.")
+
+    @inat_set.command(name="inactive_role")
+    @checks.admin_or_permissions(manage_roles=True)
+    @checks.bot_has_permissions(embed_links=True)
+    async def set_inactive_role(self, ctx, inactive_role: Optional[discord.Role]):
+        """Set server Inactive role."""
+    async def _set_role(self, ctx, config_item: str, role: Union[discord.Role, str]):
+        if ctx.author.bot or ctx.guild is None:
+            return
+
+        config = self.config.guild(ctx.guild)
+
+        if role:
+            if isinstance(role, str):
+                if role.lower() == "none":
+                    await config.clear_raw(config_item)
+                    value = "not set"
+                else:
+                    await ctx.send_help()
+                    return None
+            else:
+                value = role.mention
+                await config.set_raw(config_item, value=role.id)
+        else:
+            find = await config.get_raw(config_item)
+            if find:
+                role = next(
+                    (_role for _role in ctx.guild.roles if _role.id == find), None
+                )
+                value = role.mention if role else f"missing role: <@&{find}>"
+            else:
+                value = "not set"
+        return value
+
+    @inat_set.command(name="inactive_role")
+    @checks.admin_or_permissions(manage_roles=True)
+    @checks.bot_has_permissions(embed_links=True)
+    async def set_inactive_role(self, ctx, inactive_role: Optional[Union[discord.Role, str]]):
+        """Set server inactive role.
+
+        To unset the inactive role: `[p]inat set inactive_role none`
+        """
+        value = await self._set_role(ctx, "inactive_role", inactive_role)
+        if value:
+            await ctx.send(embed=make_embed(description=f"Inactive role: {value}"))
+
+    @inat_set.command(name="active_role")
+    @checks.admin_or_permissions(manage_roles=True)
+    @checks.bot_has_permissions(embed_links=True)
+    async def set_active_role(self, ctx, active_role: Optional[Union[discord.Role, str]]):
+        """Set server active role.
+
+        To unset the active role: `[p]inat set active_role none`
+        """
+        value = await self._set_role(ctx, "active_role", active_role)
+        if value:
+            await ctx.send(embed=make_embed(description=f"Active role: {value}"))
+
+    @inat_set.command(name="manage_places_role")
+    @checks.admin_or_permissions(manage_roles=True)
+    @checks.bot_has_permissions(embed_links=True)
+    async def set_manage_places_role(
+        self, ctx, manage_places_role: Optional[Union[discord.Role, str]]
+    ):
+        """Set server manage places role.
+
+        To unset the manage places role: `[p]inat set manage_places_role none`
+        """
+        value = await self._set_role(ctx, "manage_places_role", manage_places_role)
+        if value:
+            await ctx.send(embed=make_embed(description=f"Manage places role: {value}"))
+
+    @inat_set.command(name="manage_projects_role")
+    @checks.admin_or_permissions(manage_roles=True)
+    @checks.bot_has_permissions(embed_links=True)
+    async def set_manage_projects_role(
+        self, ctx, manage_projects_role: Optional[Union[discord.Role, str]]
+    ):
+        """Set server manage projects role.
+
+        To unset the manage projects role: `[p]inat set manage_projects_role none`
+        """
+        value = await self._set_role(ctx, "manage_projects_role", manage_projects_role)
+        if value:
+            await ctx.send(embed=make_embed(description=f"Manage projects role: {value}"))
+
+    @inat_set.command(name="manage_users_role")
+    @checks.admin_or_permissions(manage_roles=True)
+    @checks.bot_has_permissions(embed_links=True)
+    async def set_manage_users_role(
+        self, ctx, manage_users_role: Optional[Union[discord.Role, str]]
+    ):
+        """Set server manage users role.
+
+        To unset the manage users role: `[p]inat set manage_users_role none`
+        """
+        value = await self._set_role(ctx, "manage_users_role", manage_users_role)
+        if value:
+            await ctx.send(embed=make_embed(description=f"Manage users role: {value}"))
+
+    @inat_set.command(name="beta_role")
+    @checks.admin_or_permissions(manage_roles=True)
+    @checks.bot_has_permissions(embed_links=True)
+    async def set_beta_role(self, ctx, beta_role: Optional[Union[discord.Role, str]]):
+        """Set server beta role.
+
+        Grant users with the role early access to unreleased features.
+
+        To unset the manage users role: `[p]inat set manage_users_role none`
+        """
+        value = await self._set_role(ctx, "beta_role", beta_role)
+        if value:
+            await ctx.send(embed=make_embed(description=f"Beta role: {value}"))
+
+    @inat.group(name="clear")
+    @checks.admin_or_permissions(manage_messages=True)
+    async def inat_clear(self, ctx):
+        """Clear iNat settings (mods)."""
+
+    @inat_clear.command(name="bot_prefixes")
+    @checks.admin_or_permissions(manage_messages=True)
+    async def clear_bot_prefixes(self, ctx):
+        """Clear server ignored bot prefixes."""
+        if ctx.author.bot or ctx.guild is None:
+            return
+
+        config = self.config.guild(ctx.guild)
+        await config.bot_prefixes.clear()
+
+        await ctx.send("Server ignored bot prefixes cleared.")
+
+    @inat_set.group(name="autoobs", invoke_without_command=True)
+    @checks.admin_or_permissions(manage_messages=True)
+    async def set_autoobs(self, ctx, state: InheritableBoolConverter):
+        """Set channel auto-observation mode.
+
+        A separate subcommand sets this feature for the whole server. See `[p]help set autoobs server` for details.
+
+        To set the mode for the channel:
+        ```
+        [p]inat set autoobs on
+        [p]inat set autoobs off
+        [p]inat set autoobs inherit
+        ```
+        When `inherit` is specified, channel mode inherits from the server setting.
+        """  # noqa: E501
+        if ctx.author.bot or ctx.guild is None:
+            return
+
+        config = self.config.channel(ctx.channel)
+        await config.autoobs.set(state)
+
+        if state is None:
+            server_state = await self.config.guild(ctx.guild).autoobs()
+            value = f"inherited from server ({'on' if server_state else 'off'})"
+        else:
+            value = "on" if state else "off"
+        await ctx.send(f"Channel observation auto-preview is {value}.")
+        return
+
+    @set_autoobs.command(name="server")
+    @checks.admin_or_permissions(manage_messages=True)
+    async def set_autoobs_server(self, ctx, state: bool):
+        """Set server auto-observation mode.
+
+        ```
+        [p]inat set autoobs server on
+        [p]inat set autoobs server off
+        ```
+
+        See `[p]help autoobs` for usage of the feature.
+        """
+        if ctx.author.bot or ctx.guild is None:
+            return
+
+        config = self.config.guild(ctx.guild)
+        await config.autoobs.set(state)
+        await ctx.send(
+            f"Server observation auto-preview is {'on' if state else 'off'}."
+        )
+        return
+
+    @inat_set.group(invoke_without_command=True, name="dot_taxon")
+    @checks.admin_or_permissions(manage_messages=True)
+    async def set_dot_taxon(self, ctx, state: InheritableBoolConverter):
+        """Set channel .taxon. lookup.
+
+        A separate subcommand sets this feature for the whole server. See `[p]help set dot_taxon server` for details.
+
+        To set .taxon. lookup for the channel:
+        ```
+        [p]inat set dot_taxon on
+        [p]inat set dot_taxon off
+        [p]inat set dot_taxon inherit
+        ```
+        When `inherit` is specified, channel mode inherits from the server setting.
+
+        See `[p]help dot_taxon` for usage of the feature.
+        """  # noqa: E501
+        if ctx.author.bot or ctx.guild is None:
+            return
+
+        config = self.config.channel(ctx.channel)
+        await config.dot_taxon.set(state)
+
+        if state is None:
+            server_state = await self.config.guild(ctx.guild).dot_taxon()
+            value = f"inherited from server ({'on' if server_state else 'off'})"
+        else:
+            value = "on" if state else "off"
+        await ctx.send(f"Channel .taxon. lookup is {value}.")
+        return
+
+    @set_dot_taxon.command(name="server")
+    @checks.admin_or_permissions(manage_messages=True)
+    async def dot_taxon_server(self, ctx, state: bool):
+        """Set server .taxon. lookup.
+
+        ```
+        [p]inat set dot_taxon server on
+        [p]inat set dot_taxon server off
+        ```
+
+        See `[p]help dot_taxon` for usage of the feature.
+        """
+        if ctx.author.bot or ctx.guild is None:
+            return
+
+        config = self.config.guild(ctx.guild)
+        await config.dot_taxon.set(state)
+        await ctx.send(f"Server .taxon. lookup is {'on' if state else 'off'}.")
+        return
+
+    @inat.group(name="show")
+    @commands.bot_has_guild_permissions(read_messages=True)
+    async def inat_show(self, ctx):
+        """Show iNat settings."""
+
+    # TODO: make this command work in DMs
+    @inat.command(name="inspect")
+    @commands.bot_has_guild_permissions(read_messages=True)
+    async def inat_inspect(self, ctx, message_id: Optional[Union[int, str]]):
+        """Inspect a message and show any iNat embed contents."""
+        try:
+            if message_id:
+                if isinstance(message_id, str):
+                    channel_id, message_id = (
+                        int(id_num) for id_num in message_id.split("-")
+                    )
+                    if ctx.guild:
+                        channel = ctx.guild.get_channel(channel_id)
+                        if not channel:
+                            raise LookupError
+                else:
+                    channel = ctx.channel
+                message = await channel.fetch_message(message_id)
+            else:
+                ref = ctx.message.reference
+                if ref:
+                    message = ref.cached_message or await ctx.channel.fetch_message(
+                        ref.message_id
+                    )
+                else:
+                    await ctx.send_help()
+                    return
+        except discord.errors.NotFound:
+            await ctx.send(f"Message not found: {message_id}")
+            return
+        except LookupError:
+            await ctx.send(f"Channel not found: {channel_id}")
+            return
+        except ValueError:
+            await ctx.send("Invalid argument")
+            return
+
+        if not message.embeds:
+            await ctx.send(f"Message has no embed: {message.jump_url}")
+            return
+
+        embeds = []
+        inat_embed = INatEmbed.from_discord_embed(message.embeds[0])
+        embeds.append(inat_embed)
+        # pylint: disable=no-member
+        inat_inspect = (
+            f"```py\n{pprint.pformat(inat_embed.inat_content_as_dict())}\n```"
+        )
+        inat_inspect_embed = make_embed(
+            title="iNat object ids", description=inat_inspect
+        )
+
+        if inat_embed.description:
+            embed_description = f"```md\n{inat_embed.description}\n```"
+            description_embed = make_embed(
+                title="Markdown formatted content",
+                description=embed_description,
+            )
+            embeds.append(description_embed)
+
+        embeds.append(inat_inspect_embed)
+
+        embed_dict = inat_embed.to_dict()
+        if "description" in embed_dict:
+            del embed_dict["description"]
+        attributes_inspect = (
+            f"```json\n{json.dumps(embed_dict, indent=4, sort_keys=True)}\n```"
+        )
+        attributes_embed = make_embed(
+            title="Embed attributes", description=attributes_inspect
+        )
+        embeds.append(attributes_embed)
+        reactions = message.reactions
+        if reactions:
+            reactions_table = ""
+            all_users = await self.config.all_users()
+            for reaction in reactions:
+                reactions_table += f"{reaction.emoji}: {reaction.count}\n"
+                known_users = []
+                unknown_users = []
+                async for user in reaction.users():
+                    if not user.bot:
+                        if user.id in all_users:
+                            known_users.append(f"`{user.id}`")
+                        else:
+                            unknown_users.append(f"`{user.id}`")
+                if known_users:
+                    reactions_table += "\n".join(known_users) + "\n"
+                if unknown_users:
+                    reactions_table += "*unknown:*\n" + "\n".join(unknown_users) + "\n"
+            pages = [page for page in pagify(reactions_table, page_length=500)]
+            page_number = 0
+            for page in pages:
+                page_number += 1
+                reactions_embed = make_embed(
+                    title=f"Message reactions (page {page_number} of {len(pages)})",
+                    description=page,
+                )
+                embeds.append(reactions_embed)
+
+        await menu(ctx, embeds, DEFAULT_CONTROLS)
+
+    @inat_show.command(name="autoobs")
+    async def show_autoobs(self, ctx):
+        """Show channel & server auto-observation mode.
+
+        See `[p]help autoobs` to learn about the feature."""
+        if ctx.author.bot or ctx.guild is None:
+            return
+
+        server_config = self.config.guild(ctx.guild)
+        server_state = await server_config.autoobs()
+        await ctx.send(
+            f"Server observation auto-preview is {'on' if server_state else 'off'}."
+        )
+        channel_config = self.config.channel(ctx.channel)
+        channel_state = await channel_config.autoobs()
+        if channel_state is None:
+            value = f"inherited from server ({'on' if server_state else 'off'})"
+        else:
+            value = "on" if channel_state else "off"
+        await ctx.send(f"Channel observation auto-preview is {value}.")
+        return
+
+    @inat_show.command(name="dot_taxon")
+    async def show_dot_taxon(self, ctx):
+        """Show channel & server .taxon. lookup.
+
+        See `[p]help dot_taxon` to learn about the feature."""
+        if ctx.author.bot or ctx.guild is None:
+            return
+
+        server_config = self.config.guild(ctx.guild)
+        server_state = await server_config.dot_taxon()
+        await ctx.send(f"Server .taxon. lookup is {'on' if server_state else 'off'}.")
+        channel_config = self.config.channel(ctx.channel)
+        channel_state = await channel_config.dot_taxon()
+        if channel_state is None:
+            value = f"inherited from server ({'on' if server_state else 'off'})"
+        else:
+            value = "on" if channel_state else "off"
+        await ctx.send(f"Channel .taxon. lookup is {value}.")
+        return
+
+    @inat_show.command(name="listen")
+    async def show_listen(self, ctx):
+        """Show message listen scope."""
+        if ctx.author.bot or ctx.guild is None:
+            return
+
+        guild_config = self.config.guild(ctx.guild)
+        listen_server_scope = await guild_config.listen()
+        await ctx.send(f"Message listening is {LISTEN_VALUE[listen_server_scope]}.")
+
+    @inat_show.command(name="bot_prefixes")
+    async def show_bot_prefixes(self, ctx):
+        """Show server ignored bot prefixes."""
+        if ctx.author.bot or ctx.guild is None:
+            return
+
+        config = self.config.guild(ctx.guild)
+        prefixes = await config.bot_prefixes()
+        await ctx.send(f"Other bot prefixes are: {repr(list(prefixes))}")
+
+    @inat_set.command(name="home")
+    @checks.admin_or_permissions(manage_messages=True)
+    async def set_home(self, ctx, home: str):
+        """Set server default home place."""
+        config = self.config.guild(ctx.guild)
+        try:
+            place = await self.place_table.get_place(ctx.guild, home, ctx.author)
+        except LookupError as err:
+            await ctx.send(err)
+            return
+        await config.home.set(place.place_id)
+        await ctx.send(f"iNat server default home set:\n{place.url}")
+
+    @inat_show.command(name="home")
+    async def show_home(self, ctx):
+        """Show server default home place."""
+        config = self.config.guild(ctx.guild)
+        home = await config.home()
+        await ctx.send("iNat server default home:")
+        try:
+            place = await self.place_table.get_place(ctx.guild, int(home), ctx.author)
+            await ctx.send(place.url)
+        except LookupError as err:
+            await ctx.send(err)
+
+    @staticmethod
+    def format_event(abbrev, event):
+        """Format an event description."""
+        main = {True: " (main)", False: ""}[event["main"]]
+        project_id = event["project_id"]
+        line = f"**Abbrev:** {abbrev}{main} **Project id:** {project_id}"
+        role = event["role"]
+        if role:
+            line += f" **Role:** <@&{role}>"
+        teams = event["teams"]
+        if teams:
+            line += f" **Teams:** {teams}"
+        return line
+
+    @inat_set.command(name="event")
+    @checks.admin_or_permissions(manage_roles=True)
+    async def set_event(
+        self,
+        ctx,
+        project_abbrev: str,
+        project_id: str,
+        main: Optional[bool] = False,
+        role: Optional[discord.Role] = None,
+        teams: Optional[str] = None,
+    ):
+        """Add a server event project.
+
+        - `project_abbrev` uniquely identifies this project.
+        - `project_id` Use `[p]prj` or `[p]s prj` to look it up for the project.
+        - `main` is a main event for the server, listed in the `[p]user` / `[p]me` display. Please define no more than two of these.
+        - `role` identifies a user as a participant of the event project.
+        - `teams` one or more *event project abbreviations* for other teams of this event, separated by commas.
+
+        *Examples:*
+        To define two main server projects:
+
+        `[p]inat set event ever 48611 True`
+        `[p]inat set event year 124254 True`
+
+        To define "Team Crustaceans" vs. "Team Cetaceans" bioblitz event:
+
+        `[p]inat set event crustaceans 122951 False "Team Crustaceans" cetaceans`
+        `[p]inat set event cetaceans 122952 False "Team Cetaceans" crustaceans`
+        """  # noqa: E501
+
+        config = self.config.guild(ctx.guild)
+        event_projects = await config.event_projects()
+        _event_project = event_projects.get(project_abbrev)
+        event_project = _event_project or {}
+
+        description = ""
+        if _event_project:
+            line = self.format_event(project_abbrev, event_project)
+            description = f"was:\n{line}\n"
+
+        event_project["project_id"] = project_id
+        event_projects[project_abbrev] = event_project
+        event_project["main"] = main
+        if role or not _event_project:
+            event_project["role"] = role.id if role else None
+        if teams or not _event_project:
+            event_project["teams"] = teams
+        await config.event_projects.set(event_projects)
+        line = self.format_event(project_abbrev, event_project)
+        if _event_project:
+            description += f"now:\n{line}"
+        else:
+            description = line
+        embed = make_embed(title="Event project", description=description)
+        await ctx.send(embed=embed)
+
+    @inat_clear.command(name="event")
+    @checks.admin_or_permissions(manage_roles=True)
+    async def clear_event(self, ctx, project_abbrev: str):
+        """Clear a server event project."""
+        config = self.config.guild(ctx.guild)
+        event_projects = await config.event_projects()
+
+        if project_abbrev not in event_projects:
+            await ctx.send("event project not known.")
+            return
+
+        del event_projects[project_abbrev]
+        await config.event_projects.set(event_projects)
+        await ctx.send("event project removed.")
+
+    @inat_show.command(name="events")
+    async def show_events(self, ctx):
+        """Show server event projects."""
+        config = self.config.guild(ctx.guild)
+        event_projects = await config.event_projects()
+        embed = make_embed(title="Event projects")
+        description = ""
+        for abbrev in event_projects:
+            event = event_projects[abbrev]
+            line = self.format_event(abbrev, event)
+            description += line + "\n"
+        embed.description = description
+        await ctx.send(embed=embed)