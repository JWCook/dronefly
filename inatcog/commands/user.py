--- conflicted
+++ resolved
@@ -1,776 +1,768 @@
-"""Module for user command group."""
-import asyncio
-import contextlib
-from datetime import datetime
-import re
-
-import discord
-from discord.ext.commands import MemberConverter as DiscordMemberConverter, CommandError
-
-from redbot.core import checks, commands
-from redbot.core.commands import BadArgument
-from redbot.core.utils.menus import menu, DEFAULT_CONTROLS
-from redbot.core.utils.predicates import MessagePredicate
-
-from ..base_classes import User, WWW_BASE_URL
-from ..checks import can_manage_users, known_inat_user
-from ..common import DEQUOTE, grouper
-from ..converters.base import (
-    MemberConverter,
-    QuotedContextMemberConverter,
-    NaturalQueryConverter,
-)
-from ..core.parsers.url import PAT_USER_LINK
-from ..embeds.common import apologize, make_embed
-from ..embeds.inat import INatEmbeds
-from ..interfaces import MixinMeta
-from ..projects import UserProject
-from ..utils import get_valid_user_config
-
-
-class CommandsUser(INatEmbeds, MixinMeta):
-    """Mixin providing user command group."""
-
-    @commands.group(invoke_without_command=True, aliases=["who"])
-    @checks.bot_has_permissions(embed_links=True)
-    async def user(self, ctx, *, who: QuotedContextMemberConverter):
-        """Show user if their iNat id is known.
-
-        `Aliases: [p]who`
-
-        First characters of the nickname or username are matched provided that user is cached by the server (e.g. if they were recently active).
-        Otherwise, the nickname or username must be exact. If there is more than one username that exactly matches, append '#' plus the 4-digit discriminator to disambiguate.
-
-        Examples:
-
-        `[p]user Syn`
-          matches `SyntheticBee#4951` if they spoke recently.
-        `[p]user SyntheticBee`
-          matches `SyntheticBee#4951` even if not recently active, assuming there is only one `SyntheticBee`.
-        `[p]user SyntheticBee#4951`
-          matches `SyntheticBee#4951` even if not recently active.
-
-        If the server has defined any event_projects, then observations, species, & leaf taxa stats for each project are shown.
-        Leaf taxa are explained here:
-        https://www.inaturalist.org/pages/how_inaturalist_counts_taxa
-        """  # noqa: E501
-        if not (ctx.guild or (ctx.author == who.member)):
-            return
-
-        member = who.member
-        try:
-            user = await self.user_table.get_user(member, refresh_cache=True)
-        except LookupError as err:
-            await apologize(ctx, err.args[0])
-            return
-
-        async with ctx.typing():
-            embed = await self.make_user_embed(ctx, member, user)
-            await ctx.send(embed=embed)
-
-    @user.command(name="add")
-    @can_manage_users()
-    async def user_add(self, ctx, discord_user: str, inat_user: str):
-        """Add user in this server, or `me` to add yourself.
-
-        `discord_user`
-        - `me`, Discord user mention, ID, username, or nickname.
-        - You can only add yourself in DM.
-        - Username and nickname must be enclosed in double quotes if they contain blanks, so a mention or ID is easier.
-        - Turn on `Developer Mode` in your Discord user settings to enable `Copy ID` when right-clicking/long-pressing a user's PFP.
-          Depending on your platform, the setting is in `Behavior` or `Appearance > Advanced`.
-
-        `inat_user`
-        - iNat login id or iNat user profile URL
-        """  # noqa: E501
-        if discord_user == "me":
-            if ctx.guild:
-                await ctx.send(
-                    f"`{ctx.clean_prefix}user add me` is only supported in DM with the bot.\n"
-                    "To be added in this server, a mod must add you by your Discord username."
-                )
-                return
-            discord_user = ctx.author
-        else:
-            if not ctx.guild:
-                await ctx.send(
-                    f"Add yourself with `{ctx.clean_prefix}user add me`.\n"
-                    "Other users cannot be added in DM."
-                )
-                return
-            try:
-                ctx_member = await DiscordMemberConverter().convert(ctx, discord_user)
-                discord_user = ctx_member
-            except (BadArgument, CommandError):
-                await ctx.send("Invalid or unknown Discord member.")
-                return
-        config = self.config.user(discord_user)
-
-        inat_user_id = await config.inat_user_id()
-        known_in = await config.known_in()
-        guild_id = ctx.guild.id if ctx.guild else 0
-        if inat_user_id and guild_id in known_in:
-            await ctx.send("iNat user already added.")
-            return
-
-        mat_link = re.search(PAT_USER_LINK, inat_user)
-        match = mat_link and (mat_link["user_id"] or mat_link["login"])
-        if match:
-            user_query = match
-        else:
-            user_query = inat_user
-
-        user = None
-        try:
-            response = await self.api.get_users(user_query, refresh_cache=True)
-        except LookupError:
-            pass
-        if response and response["results"]:
-            user = User.from_dict(response["results"][0])
-            mat_login = user_query.lower()
-            mat_id = int(user_query) if user_query.isnumeric() else None
-            if not ((user.login == mat_login) or (user.user_id == mat_id)):
-                user = None
-
-        if not user:
-            await ctx.send("iNat user not found.")
-            return
-
-        # We don't support registering one Discord user on different servers
-        # to different iNat user IDs! Corrective action is: bot owner removes
-        # the user (will be removed from all guilds) before they can be added
-        # under the new iNat ID.
-        if inat_user_id:
-            if inat_user_id != user.user_id:
-                await ctx.send(
-                    "New iNat user id for user! Registration under old id must be removed first."
-                )
-                return
-        else:
-            await config.inat_user_id.set(user.user_id)
-
-        known_in.append(guild_id)
-        await config.known_in.set(known_in)
-
-        await ctx.send(
-            f"{discord_user.display_name} is added as {user.display_name()}."
-        )
-
-    @staticmethod
-    async def _user_clear(ctx, config):
-        # Removal from last server removes all traces of the user:
-        await config.inat_user_id.clear()
-        await config.known_all.clear()
-        await config.known_in.clear()
-        await ctx.send("iNat user completely removed.")
-
-    @user.command(name="remove")
-    @can_manage_users()
-    async def user_remove(self, ctx, discord_user: str):
-        """Remove user in this server, or `me` to remove yourself.
-
-        `discord_user`
-        - `me`, Discord user mention, ID, username, or nickname.
-        - You can only remove yourself in DM.
-        - enclose in double-quotes if it contains blanks
-        - for this reason, a mention is easier
-        """
-
-        if discord_user == "me":
-            if ctx.guild:
-                await ctx.send(
-                    f"`{ctx.clean_prefix}user remove me` is only supported in DM with the bot.\n"
-                    "To be removed in this server, a mod must remove you by your Discord username."
-                )
-                return
-            discord_user = ctx.author
-        else:
-            if not ctx.guild:
-                await ctx.send(
-                    f"Remove yourself with `{ctx.clean_prefix}user remove me`.\n"
-                    "Other users cannot be added or removed in DM."
-                )
-                return
-            try:
-                ctx_member = await DiscordMemberConverter().convert(ctx, discord_user)
-                discord_user = ctx_member
-            except (BadArgument, CommandError):
-                await ctx.send("Invalid or unknown Discord member.")
-                return
-        config = self.config.user(discord_user)
-        inat_user_id = await config.inat_user_id()
-        known_in = await config.known_in()
-        known_all = await config.known_all()
-        # User can only be removed from servers where they were added unless
-        # in a DM (special value 0).
-        guild_id = ctx.guild.id if ctx.guild else 0
-        if not inat_user_id or not (known_all or guild_id in known_in):
-            await ctx.send("iNat user not known.")
-            return
-
-        # DMs are a special case:
-        if not guild_id:
-            query = await ctx.send(
-                "This action is irrevocable and will remove all your settings"
-                " including on any servers where you may have been added.\n\n"
-                "If you really want to remove yourself completely, type:\n"
-                "  `I understand`"
-            )
-            try:
-                response = await self.bot.wait_for(
-                    "message_without_command",
-                    check=MessagePredicate.same_context(
-                        channel=ctx.channel, user=ctx.author
-                    ),
-                    timeout=30,
-                )
-            except asyncio.TimeoutError:
-                with contextlib.suppress(discord.HTTPException):
-                    await query.delete()
-                    return
-            if response.content.lower() == "i understand":
-                await self._user_clear(ctx, config)
-            return
-
-        if known_in:
-            if guild_id in known_in:
-                known_in.remove(guild_id)
-                await config.known_in.set(known_in)
-                if known_in:
-                    await ctx.send("iNat user removed from this server.")
-                else:
-                    # Removal from last server removes all traces of the user:
-                    # - note: if they added themself via DM, only they can
-                    #   completely remove themself because "server" 0 will
-                    #   be in their DM
-                    await self._user_clear(ctx, config)
-            elif known_all:
-                await ctx.send(
-                    "iNat user was added on another server or in DM and can only be removed there."
-                )
-
-    async def user_show_settings(self, ctx, config, setting: str = "all"):
-        """iNat user settings."""
-        if setting not in ["all", "known", "home", "lang"]:
-            await ctx.send(f"Unknown setting: {setting}")
-            return
-        if setting in ["all", "known"]:
-            known_all = await config.known_all()
-            await ctx.send(f"known: {known_all}")
-        if setting in ["all", "home"]:
-            home_id = await config.home()
-            if home_id:
-                try:
-                    home = await self.place_table.get_place(ctx.guild, home_id)
-                    await ctx.send(f"home: {home.display_name} (<{home.url}>)")
-                except LookupError:
-                    await ctx.send(f"Non-existent place ({home_id})")
-            else:
-                await ctx.send("home: none")
-        if setting in ["all", "lang"]:
-            lang = await config.lang()
-            await ctx.send(f"lang: {str(lang).lower()}")
-
-    @user.command(name="remove_all")
-    @checks.is_owner()
-    async def user_remove_all(self, ctx, discord_user: discord.User):
-        """Remove a user's settings for all servers."""
-        config = self.config.user(discord_user)
-        query = await ctx.send(
-            "This action is irrevocable and will remove all of this user's"
-            " settings on all servers. Only do this if the user requested it.\n"
-            "Settings removal does not prevent the user from later being re-added"
-            " or from accessing other bot functions. To do that, ban them with"
-            f" `{ctx.clean_prefix}userlocalblocklist add`.\n\n"
-            f"If you really want to remove {discord_user.mention} completely, type:\n"
-            "  `I understand`"
-        )
-        try:
-            response = await self.bot.wait_for(
-                "message_without_command",
-                check=MessagePredicate.same_context(
-                    channel=ctx.channel, user=ctx.author
-                ),
-                timeout=30,
-            )
-        except asyncio.TimeoutError:
-            with contextlib.suppress(discord.HTTPException):
-                await query.delete()
-                return
-        if response and response.content.lower() == "i understand":
-            await self._user_clear(ctx, config)
-        return
-
-    @user.group(name="set", invoke_without_command=True)
-    @known_inat_user()
-    async def user_set(self, ctx, arg: str = None):
-        """Show or set your iNat user settings.
-
-        `[p]user set` shows all settings
-        `[p]user set [name]` shows the named setting
-        `[p]user set [name] [value]` set value of the named setting
-        """
-        if arg:
-            await ctx.send(f"Unknown setting: {arg}")
-            return
-        try:
-            config = await get_valid_user_config(self, ctx.author, anywhere=True)
-        except LookupError as err:
-            await ctx.send(err)
-            return
-
-        await self.user_show_settings(ctx, config)
-
-    @user_set.command(name="home")
-    @known_inat_user()
-    async def user_set_home(self, ctx, *, value: str = None):
-        """Show or set your home iNat place.
-
-        `[p]user set home` show your home place
-        `[p]user set home clear` clear your home place
-        `[p]user set home [place]` set your home place
-
-        Set also: `[p]help user set lang`.
-        """
-        try:
-            config = await get_valid_user_config(self, ctx.author, anywhere=True)
-        except LookupError as err:
-            await ctx.send(err)
-            return
-
-        if value is not None:
-            value = re.sub(DEQUOTE, r"\1", value)
-            bot = self.bot.user.name
-            if value.lower() in ["clear", "none", ""]:
-                await config.home.clear()
-                await ctx.send(f"{bot} no longer has a home place set for you.")
-            else:
-                try:
-                    home = await self.place_table.get_place(ctx.guild, value)
-                    await config.home.set(home.place_id)
-                    await ctx.send(
-                        f"{bot} will use {home.display_name} as your home place."
-                    )
-                except LookupError as err:
-                    await ctx.send(err)
-                    return
-
-        await self.user_show_settings(ctx, config, "home")
-
-    @user_set.command(name="known")
-    @known_inat_user()
-    async def user_set_known(self, ctx, value: bool = None):
-        """Show or set if your iNat user settings are known on other servers.
-
-        `[p]user set known` show known on other servers (default: not known)
-        `[p]user set known true` set known on other servers
-        """
-        try:
-            config = await get_valid_user_config(self, ctx.author, anywhere=True)
-        except LookupError as err:
-            await ctx.send(err)
-            return
-
-        if value is not None:
-            await config.known_all.set(value)
-
-            bot = self.bot.user.name
-            if value:
-                await ctx.send(
-                    f"{bot} will know your iNat settings when you join a server it is on."
-                )
-            else:
-                await ctx.send(
-                    f"{bot} will not know your iNat settings when you join a server it is on"
-                    " until you have been added there."
-                )
-
-        await self.user_show_settings(ctx, config, "known")
-
-    @user_set.command(name="lang")
-    @known_inat_user()
-    async def user_set_lang(self, ctx, *, lang: str = None):
-        """Show or set your preferred language for common names.
-
-        `[p]user set lang` show your preferred language for common names
-        `[p]user set lang clear` clear your preferred language for common names
-        `[p]user set lang [lang]` set your preferred language for common names
-
-        It is recommended to only use this setting if the language of your home place is not your preferred language for common names.
-
-        When set, the common name shown in bot displays will be the first name with a locale exactly equal to the `lang` value. If no matching name is found, then the preferred common name for your home place is used by default.
-
-        Due to limitations of the API, the `lang` argument must be one of the locale abbreviations supported by iNaturalist, e.g. `en` for English, `de` for German, etc. Unfortunately, this means quite a number of minor languages that iNaturalist has translations for, but are not associated with a locale are not represented.
-
-        See: `[p]help user set home`.
-        """  # noqa: E501
-        try:
-            config = await get_valid_user_config(self, ctx.author, anywhere=True)
-        except LookupError as err:
-            await ctx.send(err)
-            return
-
-        if lang is not None:
-            _lang = re.sub(DEQUOTE, r"\1", lang).lower()
-            bot = self.bot.user.name
-            if _lang in ["clear", "none", ""]:
-                await config.lang.clear()
-                await ctx.send(f"{bot} no longer has a preferred language set for you.")
-            else:
-                try:
-                    if not re.search(r"^[a-z-]+$", lang):
-                        raise LookupError("Language must contain only letters or a dash, e.g. `en`, `de`, `zh`, `zh-CN`.")
-                    await config.lang.set(_lang)
-                    await ctx.send(
-                        f"{bot} will use `{_lang}` as your preferred language."
-                    )
-                except LookupError as err:
-                    await ctx.send(err)
-                    return
-
-        await self.user_show_settings(ctx, config, "lang")
-
-    async def _user_list_filter_role(self, ctx, abbrev, config, event_projects):
-        filter_role = None
-        filter_role_id = None
-        if abbrev:
-            if abbrev in ["active", "inactive"]:
-                filter_role_id = await (config.active_role() if abbrev == "active" else config.inactive_role())
-                if not filter_role_id:
-                    raise BadArgument(f"The {abbrev} role is undefined. To set it, use: `{ctx.clean_prefix}inat set {abbrev}`")
-            elif abbrev in event_projects:
-                filter_role_id = event_projects[abbrev]["role"]
-            else:
-                raise BadArgument(
-                    "That event doesn't exist."
-                    f" To create it, use: `{ctx.clean_prefix}inat set event`"
-                )
-
-        if filter_role_id:
-            filter_role = next(
-                (role for role in ctx.guild.roles if role.id == filter_role_id), None
-            )
-            if not filter_role:
-                raise BadArgument(
-                    f"The defined {abbrev} role doesn't exist: <@&{filter_role_id}>."
-                    f" To update it, use: `{ctx.clean_prefix}inat set event`"
-                )
-
-        return filter_role
-
-    async def _user_list_event_info(self, ctx, abbrev, event_projects):
-        team_roles = []
-        team_abbrevs = []
-        event_project_ids = {}
-
-        main_event_project_ids = {
-            int(event_projects[prj_abbrev]["project_id"]): prj_abbrev
-            for prj_abbrev in event_projects
-            if event_projects[prj_abbrev]["main"]
-            and int(event_projects[prj_abbrev]["project_id"])
-        }
-
-        if abbrev in event_projects:
-            prj = event_projects[abbrev]
-            prj_id = int(prj["project_id"])
-            if prj_id:
-                event_project_ids[prj_id] = abbrev
-                teams = prj["teams"]
-                team_abbrevs = teams.split(",") if teams else []
-            for team_abbrev in team_abbrevs:
-                if team_abbrev in event_projects:
-                    prj = event_projects[team_abbrev]
-                    prj_id = int(prj["project_id"])
-                    event_project_ids[prj_id] = team_abbrev
-                    team_role_id = prj["role"]
-                    team_role = next(
-                        (role for role in ctx.guild.roles if role.id == team_role_id),
-                        None,
-                    )
-                    if team_role:
-                        team_roles.append(team_role)
-        else:
-            event_project_ids = main_event_project_ids
-
-        return (team_roles, team_abbrevs, event_project_ids, main_event_project_ids)
-
-    async def _user_list_get_projects(self, ctx, event_project_ids, main_event_project_ids):
-        responses = [
-            await self.api.get_projects(prj_id, refresh_cache=True)
-            for prj_id in event_project_ids
-        ]
-        projects = {
-            response["results"][0]["id"]: UserProject.from_dict(response["results"][0])
-            for response in responses
-            if response
-        }
-
-        # Only do the extra work to initially cache all the observers when
-        # listing all users.
-        # - TODO: review caching and make it a little less magic
-        if main_event_project_ids and not self.user_cache_init.get(ctx.guild.id):
-            await self.api.get_observers_from_projects(list(main_event_project_ids))
-            self.user_cache_init[ctx.guild.id] = True
-        return projects
-
-    async def _user_list_match_members(
-        self,
-        ctx,
-        abbrev,
-        event_projects,
-        filter_role,
-    ):
-<<<<<<< HEAD
-        def abbrevs_for_user(user_id: int):
-=======
-        def abbrevs_for_user(user_id: int, event_project_ids, projects):
->>>>>>> 7997dca5
-            return [
-                event_project_ids[int(project_id)]
-                for project_id in projects
-                if user_id in projects[int(project_id)].observed_by_ids()
-            ]
-
-        (team_roles, team_abbrevs, event_project_ids, main_event_project_ids) = await self._user_list_event_info(ctx, abbrev, event_projects)
-
-        matching_names = []
-        non_matching_names = []
-        member_user_ids = []
-        all_user_ids = []
-        all_users = await self.config.all_users()
-        projects = await self._user_list_get_projects(ctx, event_project_ids, main_event_project_ids)
-
-        if abbrev in event_projects:
-            prj = event_projects[abbrev]
-            prj_id = int(prj["project_id"])
-            if prj_id:
-                all_user_ids = projects[prj_id].observed_by_ids()
-
-        # Main pass:
-        # - Candidate members are all users known to the bot.
-        # - This includes non-server members which are indicated as :ghost: in the listing.
-        async for (dmember, iuser) in self.user_table.get_member_pairs(
-            ctx.guild, all_users
-        ):
-<<<<<<< HEAD
-            project_abbrevs = abbrevs_for_user(iuser.user_id)
-=======
-            project_abbrevs = abbrevs_for_user(iuser.user_id, event_project_ids, projects)
->>>>>>> 7997dca5
-            line = f"{dmember.mention} is {iuser.profile_link()}\n{' '.join(project_abbrevs)}"
-            if filter_role:
-                # Skip non-candidates: no role, and not in project.
-                if abbrev not in project_abbrevs and filter_role not in dmember.roles:
-                    continue
-                # Partition into those whose role matches the event they signed
-                # up for vs. those who don't match, and therefore need attention
-                # by a project admin.
-                member_user_ids.append(iuser.user_id)
-                has_opposite_team_role = False
-                for role in [filter_role, *team_roles]:
-                    if role in dmember.roles:
-                        line += f" {role.mention}"
-                        if role in team_roles:
-                            has_opposite_team_role = True
-                role_strictly_matches_project = (
-                    abbrev in project_abbrevs
-                    and abbrev not in team_abbrevs
-                    and filter_role in dmember.roles
-                    and not has_opposite_team_role
-                )
-            else:
-                member_user_ids.append(iuser.user_id)
-                role_strictly_matches_project = True
-            if role_strictly_matches_project:
-                matching_names.append(line)
-            else:
-                non_matching_names.append(line)
-
-        # Second pass:
-        # - Project members who are not (or are no longer) Discord server members:
-        #   - i.e. user erroneously added when not a Discord server member, or
-        #     they were added when they were a server member, but later left
-        #   - discord user ID intentionally not shown
-        for user_id in all_user_ids:
-            if user_id not in member_user_ids:
-                line = (
-                    ":ghost: *(unknown user)* is "
-                    f"[`{user_id}`]({WWW_BASE_URL}/users/{user_id})\n{abbrev}"
-                )
-                non_matching_names.append(line)
-
-        return (matching_names, non_matching_names)
-
-    @user.command(name="list")
-    @can_manage_users()
-    @checks.bot_has_permissions(embed_links=True, read_message_history=True)
-    async def user_list(self, ctx, abbrev: str = None):
-        """List members with known iNat ids on this server.
-
-        The `abbrev` can be `active`, `inactive`, or an *event* abbreviation. The user list will only show known users with the associated role and/or in the event project. Discrepancies will be listed first.
-
-        Note: If a user not known in the server holds an event role, or is added to an event project, those discrepancies won't be reported.
-
-        See also: `[p]help inat set event`, `[p]help inat set active_role`, and `[p]help inat set inactive_role`.
-        """  # noqa: E501
-        if not ctx.guild:
-            return
-
-        config = self.config.guild(ctx.guild)
-        event_projects = await config.event_projects()
-        try:
-            filter_role = await self._user_list_filter_role(ctx, abbrev, config, event_projects)
-        except BadArgument as err:
-            await ctx.send(embed=make_embed(title=f"Invalid abbreviation: {abbrev}", description=str(err)))
-            return
-
-        # If filter_role is given, resulting list of names will be partitioned
-        # into matching and non matching names, where "non-matching" is any
-        # discrepancy between the role(s) assigned and the project they're in,
-        # or when a non-server-member is in the specified event project.
-        (matching_names, non_matching_names) = await self._user_list_match_members(ctx, abbrev, event_projects, filter_role)
-        # Placing non matching names first allows an event manager to easily
-        # spot and correct mismatches.
-        pages = [
-            "\n".join(filter(None, names))
-            for names in grouper([*non_matching_names, *matching_names], 10)
-        ]
-
-        if pages:
-            pages_len = len(pages)
-            if abbrev in ["active", "inactive"]:
-                list_name = f"{abbrev.capitalize()} known server members"
-            elif abbrev:
-                list_name = f"Membership report for event: {abbrev}"
-            else:
-                list_name = f"Known server members"
-            embeds = [
-                make_embed(
-                    title=f"{list_name} (page {index} of {pages_len})",
-                    description=page,
-                )
-                for index, page in enumerate(pages, start=1)
-            ]
-            await menu(ctx, embeds, DEFAULT_CONTROLS)
-        else:
-            await ctx.send(f"No known members matched.")
-
-    @user.command(name="inatyear")
-    @known_inat_user()
-    @checks.bot_has_permissions(embed_links=True)
-    async def user_inatyear(self, ctx, user: str = "me", year: int = None):
-        """Display the URL for the user's iNat year graphs.
-
-        Where `year` is a valid year on or after 1950, and `user` is a Discord user whose iNat profile is known to the bot.
-        """  # noqa: E501
-
-        this_year = datetime.today().year
-        stats_year = this_year if year is None else year
-        # 1950 experimentally determined (as of 2020-07-26) to be the floor year
-        # as 1949 and earlier produces a 404 Error.
-        if stats_year < 1950 or stats_year > this_year:
-            await apologize(
-                ctx,
-                f"Sorry, iNat does not support stats for that year: `{stats_year}`",
-            )
-            return
-
-        try:
-            ctx_member = await MemberConverter.convert(ctx, user)
-            member = ctx_member.member
-            inat_user = await self.user_table.get_user(member)
-        except (BadArgument, LookupError) as err:
-            await ctx.send(err)
-            return
-
-        await ctx.send(
-            f"https://www.inaturalist.org/stats/{stats_year}/{inat_user.login}"
-        )
-
-    @commands.command()
-    async def iuser(self, ctx, *, login: str):
-        """iNat user page for their login name.
-
-        Examples:
-
-        `[p]iuser kueda`
-        """
-        if not ctx.guild:
-            return
-
-        found = None
-        try:
-            response = await self.api.get_users(login, refresh_cache=True)
-        except LookupError:
-            pass
-        if response and response["results"]:
-            found = next(
-                (
-                    result
-                    for result in response["results"]
-                    if login in (str(result["id"]), result["login"])
-                ),
-                None,
-            )
-        if not found:
-            await apologize(ctx, "Not found")
-            return
-
-        inat_user = User.from_dict(found)
-        await ctx.send(inat_user.profile_url())
-
-    @commands.command()
-    @known_inat_user()
-    @checks.bot_has_permissions(embed_links=True)
-    async def me(self, ctx):  # pylint: disable=invalid-name
-        """Show your iNat info & stats for this server."""
-        member = await MemberConverter.convert(ctx, "me")
-        await self.user(ctx, who=member)
-
-    @commands.group(invoke_without_command=True)
-    @known_inat_user()
-    @checks.bot_has_permissions(embed_links=True)
-    async def my(self, ctx, *, project: str):  # pylint: disable=invalid-name
-        """Your rank in *project* (alias `[p]rank` *project* `me`).
-
-        Use `[p]my` subcommands below to show other iNat info
-        for your account.
-        """
-        await (self.bot.get_command("project stats")(ctx, project, user="me"))
-
-    @my.command(name="inatyear")
-    @known_inat_user()
-    async def my_inatyear(self, ctx, year: int = None):
-        """URL for your iNat year graphs.
-
-        Where *year* is a valid year on or after 1950."""
-        await self.user_inatyear(ctx, user="me", year=year)
-
-    @my.command(name="obs")
-    @known_inat_user()
-    async def my_obs(self, ctx, *, query=""):
-        """Search your observations (alias `[p]s obs my`)."""
-        my_query = await NaturalQueryConverter.convert(ctx, f"{query} by me")
-        await (self.bot.get_command("search obs")(ctx, query=my_query))
-
-    @my.command(name="map")
-    @known_inat_user()
-    async def my_map(self, ctx, *, query=""):
-        """Map observations by you (alias `[p]map obs my` *query*)."""
-        my_query = await NaturalQueryConverter.convert(ctx, f"{query} by me")
-        await (self.bot.get_command("map obs")(ctx, query=my_query))
-
-    @my.command(name="idmap")
-    @known_inat_user()
-    async def my_idmap(self, ctx, *, query=""):
-        """Map ided by you (alias `[p]map obs` *query* `id by me`)."""
-        my_query = await NaturalQueryConverter.convert(ctx, f"{query} id by me")
-        await (self.bot.get_command("map obs")(ctx, query=my_query))
-
-    @commands.command()
-    @checks.bot_has_permissions(embed_links=True)
-    async def rank(
-        self, ctx, project: str, *, user: str
-    ):  # pylint: disable=invalid-name
-        """Rank in *project* (alias `[p]prj stats `*project* *user*)."""
-        await (self.bot.get_command("project stats")(ctx, project, user=user))
+"""Module for user command group."""
+import asyncio
+import contextlib
+from datetime import datetime
+import re
+
+import discord
+from discord.ext.commands import MemberConverter as DiscordMemberConverter, CommandError
+
+from redbot.core import checks, commands
+from redbot.core.commands import BadArgument
+from redbot.core.utils.menus import menu, DEFAULT_CONTROLS
+from redbot.core.utils.predicates import MessagePredicate
+
+from ..base_classes import User, WWW_BASE_URL
+from ..checks import can_manage_users, known_inat_user
+from ..common import DEQUOTE, grouper
+from ..converters.base import (
+    MemberConverter,
+    QuotedContextMemberConverter,
+    NaturalQueryConverter,
+)
+from ..core.parsers.url import PAT_USER_LINK
+from ..embeds.common import apologize, make_embed
+from ..embeds.inat import INatEmbeds
+from ..interfaces import MixinMeta
+from ..projects import UserProject
+from ..utils import get_valid_user_config
+
+
+class CommandsUser(INatEmbeds, MixinMeta):
+    """Mixin providing user command group."""
+
+    @commands.group(invoke_without_command=True, aliases=["who"])
+    @checks.bot_has_permissions(embed_links=True)
+    async def user(self, ctx, *, who: QuotedContextMemberConverter):
+        """Show user if their iNat id is known.
+
+        `Aliases: [p]who`
+
+        First characters of the nickname or username are matched provided that user is cached by the server (e.g. if they were recently active).
+        Otherwise, the nickname or username must be exact. If there is more than one username that exactly matches, append '#' plus the 4-digit discriminator to disambiguate.
+
+        Examples:
+
+        `[p]user Syn`
+          matches `SyntheticBee#4951` if they spoke recently.
+        `[p]user SyntheticBee`
+          matches `SyntheticBee#4951` even if not recently active, assuming there is only one `SyntheticBee`.
+        `[p]user SyntheticBee#4951`
+          matches `SyntheticBee#4951` even if not recently active.
+
+        If the server has defined any event_projects, then observations, species, & leaf taxa stats for each project are shown.
+        Leaf taxa are explained here:
+        https://www.inaturalist.org/pages/how_inaturalist_counts_taxa
+        """  # noqa: E501
+        if not (ctx.guild or (ctx.author == who.member)):
+            return
+
+        member = who.member
+        try:
+            user = await self.user_table.get_user(member, refresh_cache=True)
+        except LookupError as err:
+            await apologize(ctx, err.args[0])
+            return
+
+        async with ctx.typing():
+            embed = await self.make_user_embed(ctx, member, user)
+            await ctx.send(embed=embed)
+
+    @user.command(name="add")
+    @can_manage_users()
+    async def user_add(self, ctx, discord_user: str, inat_user: str):
+        """Add user in this server, or `me` to add yourself.
+
+        `discord_user`
+        - `me`, Discord user mention, ID, username, or nickname.
+        - You can only add yourself in DM.
+        - Username and nickname must be enclosed in double quotes if they contain blanks, so a mention or ID is easier.
+        - Turn on `Developer Mode` in your Discord user settings to enable `Copy ID` when right-clicking/long-pressing a user's PFP.
+          Depending on your platform, the setting is in `Behavior` or `Appearance > Advanced`.
+
+        `inat_user`
+        - iNat login id or iNat user profile URL
+        """  # noqa: E501
+        if discord_user == "me":
+            if ctx.guild:
+                await ctx.send(
+                    f"`{ctx.clean_prefix}user add me` is only supported in DM with the bot.\n"
+                    "To be added in this server, a mod must add you by your Discord username."
+                )
+                return
+            discord_user = ctx.author
+        else:
+            if not ctx.guild:
+                await ctx.send(
+                    f"Add yourself with `{ctx.clean_prefix}user add me`.\n"
+                    "Other users cannot be added in DM."
+                )
+                return
+            try:
+                ctx_member = await DiscordMemberConverter().convert(ctx, discord_user)
+                discord_user = ctx_member
+            except (BadArgument, CommandError):
+                await ctx.send("Invalid or unknown Discord member.")
+                return
+        config = self.config.user(discord_user)
+
+        inat_user_id = await config.inat_user_id()
+        known_in = await config.known_in()
+        guild_id = ctx.guild.id if ctx.guild else 0
+        if inat_user_id and guild_id in known_in:
+            await ctx.send("iNat user already added.")
+            return
+
+        mat_link = re.search(PAT_USER_LINK, inat_user)
+        match = mat_link and (mat_link["user_id"] or mat_link["login"])
+        if match:
+            user_query = match
+        else:
+            user_query = inat_user
+
+        user = None
+        try:
+            response = await self.api.get_users(user_query, refresh_cache=True)
+        except LookupError:
+            pass
+        if response and response["results"]:
+            user = User.from_dict(response["results"][0])
+            mat_login = user_query.lower()
+            mat_id = int(user_query) if user_query.isnumeric() else None
+            if not ((user.login == mat_login) or (user.user_id == mat_id)):
+                user = None
+
+        if not user:
+            await ctx.send("iNat user not found.")
+            return
+
+        # We don't support registering one Discord user on different servers
+        # to different iNat user IDs! Corrective action is: bot owner removes
+        # the user (will be removed from all guilds) before they can be added
+        # under the new iNat ID.
+        if inat_user_id:
+            if inat_user_id != user.user_id:
+                await ctx.send(
+                    "New iNat user id for user! Registration under old id must be removed first."
+                )
+                return
+        else:
+            await config.inat_user_id.set(user.user_id)
+
+        known_in.append(guild_id)
+        await config.known_in.set(known_in)
+
+        await ctx.send(
+            f"{discord_user.display_name} is added as {user.display_name()}."
+        )
+
+    @staticmethod
+    async def _user_clear(ctx, config):
+        # Removal from last server removes all traces of the user:
+        await config.inat_user_id.clear()
+        await config.known_all.clear()
+        await config.known_in.clear()
+        await ctx.send("iNat user completely removed.")
+
+    @user.command(name="remove")
+    @can_manage_users()
+    async def user_remove(self, ctx, discord_user: str):
+        """Remove user in this server, or `me` to remove yourself.
+
+        `discord_user`
+        - `me`, Discord user mention, ID, username, or nickname.
+        - You can only remove yourself in DM.
+        - enclose in double-quotes if it contains blanks
+        - for this reason, a mention is easier
+        """
+
+        if discord_user == "me":
+            if ctx.guild:
+                await ctx.send(
+                    f"`{ctx.clean_prefix}user remove me` is only supported in DM with the bot.\n"
+                    "To be removed in this server, a mod must remove you by your Discord username."
+                )
+                return
+            discord_user = ctx.author
+        else:
+            if not ctx.guild:
+                await ctx.send(
+                    f"Remove yourself with `{ctx.clean_prefix}user remove me`.\n"
+                    "Other users cannot be added or removed in DM."
+                )
+                return
+            try:
+                ctx_member = await DiscordMemberConverter().convert(ctx, discord_user)
+                discord_user = ctx_member
+            except (BadArgument, CommandError):
+                await ctx.send("Invalid or unknown Discord member.")
+                return
+        config = self.config.user(discord_user)
+        inat_user_id = await config.inat_user_id()
+        known_in = await config.known_in()
+        known_all = await config.known_all()
+        # User can only be removed from servers where they were added unless
+        # in a DM (special value 0).
+        guild_id = ctx.guild.id if ctx.guild else 0
+        if not inat_user_id or not (known_all or guild_id in known_in):
+            await ctx.send("iNat user not known.")
+            return
+
+        # DMs are a special case:
+        if not guild_id:
+            query = await ctx.send(
+                "This action is irrevocable and will remove all your settings"
+                " including on any servers where you may have been added.\n\n"
+                "If you really want to remove yourself completely, type:\n"
+                "  `I understand`"
+            )
+            try:
+                response = await self.bot.wait_for(
+                    "message_without_command",
+                    check=MessagePredicate.same_context(
+                        channel=ctx.channel, user=ctx.author
+                    ),
+                    timeout=30,
+                )
+            except asyncio.TimeoutError:
+                with contextlib.suppress(discord.HTTPException):
+                    await query.delete()
+                    return
+            if response.content.lower() == "i understand":
+                await self._user_clear(ctx, config)
+            return
+
+        if known_in:
+            if guild_id in known_in:
+                known_in.remove(guild_id)
+                await config.known_in.set(known_in)
+                if known_in:
+                    await ctx.send("iNat user removed from this server.")
+                else:
+                    # Removal from last server removes all traces of the user:
+                    # - note: if they added themself via DM, only they can
+                    #   completely remove themself because "server" 0 will
+                    #   be in their DM
+                    await self._user_clear(ctx, config)
+            elif known_all:
+                await ctx.send(
+                    "iNat user was added on another server or in DM and can only be removed there."
+                )
+
+    async def user_show_settings(self, ctx, config, setting: str = "all"):
+        """iNat user settings."""
+        if setting not in ["all", "known", "home", "lang"]:
+            await ctx.send(f"Unknown setting: {setting}")
+            return
+        if setting in ["all", "known"]:
+            known_all = await config.known_all()
+            await ctx.send(f"known: {known_all}")
+        if setting in ["all", "home"]:
+            home_id = await config.home()
+            if home_id:
+                try:
+                    home = await self.place_table.get_place(ctx.guild, home_id)
+                    await ctx.send(f"home: {home.display_name} (<{home.url}>)")
+                except LookupError:
+                    await ctx.send(f"Non-existent place ({home_id})")
+            else:
+                await ctx.send("home: none")
+        if setting in ["all", "lang"]:
+            lang = await config.lang()
+            await ctx.send(f"lang: {str(lang).lower()}")
+
+    @user.command(name="remove_all")
+    @checks.is_owner()
+    async def user_remove_all(self, ctx, discord_user: discord.User):
+        """Remove a user's settings for all servers."""
+        config = self.config.user(discord_user)
+        query = await ctx.send(
+            "This action is irrevocable and will remove all of this user's"
+            " settings on all servers. Only do this if the user requested it.\n"
+            "Settings removal does not prevent the user from later being re-added"
+            " or from accessing other bot functions. To do that, ban them with"
+            f" `{ctx.clean_prefix}userlocalblocklist add`.\n\n"
+            f"If you really want to remove {discord_user.mention} completely, type:\n"
+            "  `I understand`"
+        )
+        try:
+            response = await self.bot.wait_for(
+                "message_without_command",
+                check=MessagePredicate.same_context(
+                    channel=ctx.channel, user=ctx.author
+                ),
+                timeout=30,
+            )
+        except asyncio.TimeoutError:
+            with contextlib.suppress(discord.HTTPException):
+                await query.delete()
+                return
+        if response and response.content.lower() == "i understand":
+            await self._user_clear(ctx, config)
+        return
+
+    @user.group(name="set", invoke_without_command=True)
+    @known_inat_user()
+    async def user_set(self, ctx, arg: str = None):
+        """Show or set your iNat user settings.
+
+        `[p]user set` shows all settings
+        `[p]user set [name]` shows the named setting
+        `[p]user set [name] [value]` set value of the named setting
+        """
+        if arg:
+            await ctx.send(f"Unknown setting: {arg}")
+            return
+        try:
+            config = await get_valid_user_config(self, ctx.author, anywhere=True)
+        except LookupError as err:
+            await ctx.send(err)
+            return
+
+        await self.user_show_settings(ctx, config)
+
+    @user_set.command(name="home")
+    @known_inat_user()
+    async def user_set_home(self, ctx, *, value: str = None):
+        """Show or set your home iNat place.
+
+        `[p]user set home` show your home place
+        `[p]user set home clear` clear your home place
+        `[p]user set home [place]` set your home place
+
+        Set also: `[p]help user set lang`.
+        """
+        try:
+            config = await get_valid_user_config(self, ctx.author, anywhere=True)
+        except LookupError as err:
+            await ctx.send(err)
+            return
+
+        if value is not None:
+            value = re.sub(DEQUOTE, r"\1", value)
+            bot = self.bot.user.name
+            if value.lower() in ["clear", "none", ""]:
+                await config.home.clear()
+                await ctx.send(f"{bot} no longer has a home place set for you.")
+            else:
+                try:
+                    home = await self.place_table.get_place(ctx.guild, value)
+                    await config.home.set(home.place_id)
+                    await ctx.send(
+                        f"{bot} will use {home.display_name} as your home place."
+                    )
+                except LookupError as err:
+                    await ctx.send(err)
+                    return
+
+        await self.user_show_settings(ctx, config, "home")
+
+    @user_set.command(name="known")
+    @known_inat_user()
+    async def user_set_known(self, ctx, value: bool = None):
+        """Show or set if your iNat user settings are known on other servers.
+
+        `[p]user set known` show known on other servers (default: not known)
+        `[p]user set known true` set known on other servers
+        """
+        try:
+            config = await get_valid_user_config(self, ctx.author, anywhere=True)
+        except LookupError as err:
+            await ctx.send(err)
+            return
+
+        if value is not None:
+            await config.known_all.set(value)
+
+            bot = self.bot.user.name
+            if value:
+                await ctx.send(
+                    f"{bot} will know your iNat settings when you join a server it is on."
+                )
+            else:
+                await ctx.send(
+                    f"{bot} will not know your iNat settings when you join a server it is on"
+                    " until you have been added there."
+                )
+
+        await self.user_show_settings(ctx, config, "known")
+
+    @user_set.command(name="lang")
+    @known_inat_user()
+    async def user_set_lang(self, ctx, *, lang: str = None):
+        """Show or set your preferred language for common names.
+
+        `[p]user set lang` show your preferred language for common names
+        `[p]user set lang clear` clear your preferred language for common names
+        `[p]user set lang [lang]` set your preferred language for common names
+
+        It is recommended to only use this setting if the language of your home place is not your preferred language for common names.
+
+        When set, the common name shown in bot displays will be the first name with a locale exactly equal to the `lang` value. If no matching name is found, then the preferred common name for your home place is used by default.
+
+        Due to limitations of the API, the `lang` argument must be one of the locale abbreviations supported by iNaturalist, e.g. `en` for English, `de` for German, etc. Unfortunately, this means quite a number of minor languages that iNaturalist has translations for, but are not associated with a locale are not represented.
+
+        See: `[p]help user set home`.
+        """  # noqa: E501
+        try:
+            config = await get_valid_user_config(self, ctx.author, anywhere=True)
+        except LookupError as err:
+            await ctx.send(err)
+            return
+
+        if lang is not None:
+            _lang = re.sub(DEQUOTE, r"\1", lang).lower()
+            bot = self.bot.user.name
+            if _lang in ["clear", "none", ""]:
+                await config.lang.clear()
+                await ctx.send(f"{bot} no longer has a preferred language set for you.")
+            else:
+                try:
+                    if not re.search(r"^[a-z-]+$", lang):
+                        raise LookupError("Language must contain only letters or a dash, e.g. `en`, `de`, `zh`, `zh-CN`.")
+                    await config.lang.set(_lang)
+                    await ctx.send(
+                        f"{bot} will use `{_lang}` as your preferred language."
+                    )
+                except LookupError as err:
+                    await ctx.send(err)
+                    return
+
+        await self.user_show_settings(ctx, config, "lang")
+
+    async def _user_list_filter_role(self, ctx, abbrev, config, event_projects):
+        filter_role = None
+        filter_role_id = None
+        if abbrev:
+            if abbrev in ["active", "inactive"]:
+                filter_role_id = await (config.active_role() if abbrev == "active" else config.inactive_role())
+                if not filter_role_id:
+                    raise BadArgument(f"The {abbrev} role is undefined. To set it, use: `{ctx.clean_prefix}inat set {abbrev}`")
+            elif abbrev in event_projects:
+                filter_role_id = event_projects[abbrev]["role"]
+            else:
+                raise BadArgument(
+                    "That event doesn't exist."
+                    f" To create it, use: `{ctx.clean_prefix}inat set event`"
+                )
+
+        if filter_role_id:
+            filter_role = next(
+                (role for role in ctx.guild.roles if role.id == filter_role_id), None
+            )
+            if not filter_role:
+                raise BadArgument(
+                    f"The defined {abbrev} role doesn't exist: <@&{filter_role_id}>."
+                    f" To update it, use: `{ctx.clean_prefix}inat set event`"
+                )
+
+        return filter_role
+
+    async def _user_list_event_info(self, ctx, abbrev, event_projects):
+        team_roles = []
+        team_abbrevs = []
+        event_project_ids = {}
+
+        main_event_project_ids = {
+            int(event_projects[prj_abbrev]["project_id"]): prj_abbrev
+            for prj_abbrev in event_projects
+            if event_projects[prj_abbrev]["main"]
+            and int(event_projects[prj_abbrev]["project_id"])
+        }
+
+        if abbrev in event_projects:
+            prj = event_projects[abbrev]
+            prj_id = int(prj["project_id"])
+            if prj_id:
+                event_project_ids[prj_id] = abbrev
+                teams = prj["teams"]
+                team_abbrevs = teams.split(",") if teams else []
+            for team_abbrev in team_abbrevs:
+                if team_abbrev in event_projects:
+                    prj = event_projects[team_abbrev]
+                    prj_id = int(prj["project_id"])
+                    event_project_ids[prj_id] = team_abbrev
+                    team_role_id = prj["role"]
+                    team_role = next(
+                        (role for role in ctx.guild.roles if role.id == team_role_id),
+                        None,
+                    )
+                    if team_role:
+                        team_roles.append(team_role)
+        else:
+            event_project_ids = main_event_project_ids
+
+        return (team_roles, team_abbrevs, event_project_ids, main_event_project_ids)
+
+    async def _user_list_get_projects(self, ctx, event_project_ids, main_event_project_ids):
+        responses = [
+            await self.api.get_projects(prj_id, refresh_cache=True)
+            for prj_id in event_project_ids
+        ]
+        projects = {
+            response["results"][0]["id"]: UserProject.from_dict(response["results"][0])
+            for response in responses
+            if response
+        }
+
+        # Only do the extra work to initially cache all the observers when
+        # listing all users.
+        # - TODO: review caching and make it a little less magic
+        if main_event_project_ids and not self.user_cache_init.get(ctx.guild.id):
+            await self.api.get_observers_from_projects(list(main_event_project_ids))
+            self.user_cache_init[ctx.guild.id] = True
+        return projects
+
+    async def _user_list_match_members(
+        self,
+        ctx,
+        abbrev,
+        event_projects,
+        filter_role,
+    ):
+        def abbrevs_for_user(user_id: int, event_project_ids, projects):
+            return [
+                event_project_ids[int(project_id)]
+                for project_id in projects
+                if user_id in projects[int(project_id)].observed_by_ids()
+            ]
+
+        (team_roles, team_abbrevs, event_project_ids, main_event_project_ids) = await self._user_list_event_info(ctx, abbrev, event_projects)
+
+        matching_names = []
+        non_matching_names = []
+        member_user_ids = []
+        all_user_ids = []
+        all_users = await self.config.all_users()
+        projects = await self._user_list_get_projects(ctx, event_project_ids, main_event_project_ids)
+
+        if abbrev in event_projects:
+            prj = event_projects[abbrev]
+            prj_id = int(prj["project_id"])
+            if prj_id:
+                all_user_ids = projects[prj_id].observed_by_ids()
+
+        # Main pass:
+        # - Candidate members are all users known to the bot.
+        # - This includes non-server members which are indicated as :ghost: in the listing.
+        async for (dmember, iuser) in self.user_table.get_member_pairs(
+            ctx.guild, all_users
+        ):
+            project_abbrevs = abbrevs_for_user(iuser.user_id, event_project_ids, projects)
+            line = f"{dmember.mention} is {iuser.profile_link()}\n{' '.join(project_abbrevs)}"
+            if filter_role:
+                # Skip non-candidates: no role, and not in project.
+                if abbrev not in project_abbrevs and filter_role not in dmember.roles:
+                    continue
+                # Partition into those whose role matches the event they signed
+                # up for vs. those who don't match, and therefore need attention
+                # by a project admin.
+                member_user_ids.append(iuser.user_id)
+                has_opposite_team_role = False
+                for role in [filter_role, *team_roles]:
+                    if role in dmember.roles:
+                        line += f" {role.mention}"
+                        if role in team_roles:
+                            has_opposite_team_role = True
+                role_strictly_matches_project = (
+                    abbrev in project_abbrevs
+                    and abbrev not in team_abbrevs
+                    and filter_role in dmember.roles
+                    and not has_opposite_team_role
+                )
+            else:
+                member_user_ids.append(iuser.user_id)
+                role_strictly_matches_project = True
+            if role_strictly_matches_project:
+                matching_names.append(line)
+            else:
+                non_matching_names.append(line)
+
+        # Second pass:
+        # - Project members who are not (or are no longer) Discord server members:
+        #   - i.e. user erroneously added when not a Discord server member, or
+        #     they were added when they were a server member, but later left
+        #   - discord user ID intentionally not shown
+        for user_id in all_user_ids:
+            if user_id not in member_user_ids:
+                line = (
+                    ":ghost: *(unknown user)* is "
+                    f"[`{user_id}`]({WWW_BASE_URL}/users/{user_id})\n{abbrev}"
+                )
+                non_matching_names.append(line)
+
+        return (matching_names, non_matching_names)
+
+    @user.command(name="list")
+    @can_manage_users()
+    @checks.bot_has_permissions(embed_links=True, read_message_history=True)
+    async def user_list(self, ctx, abbrev: str = None):
+        """List members with known iNat ids on this server.
+
+        The `abbrev` can be `active`, `inactive`, or an *event* abbreviation. The user list will only show known users with the associated role and/or in the event project. Discrepancies will be listed first.
+
+        Note: If a user not known in the server holds an event role, or is added to an event project, those discrepancies won't be reported.
+
+        See also: `[p]help inat set event`, `[p]help inat set active_role`, and `[p]help inat set inactive_role`.
+        """  # noqa: E501
+        if not ctx.guild:
+            return
+
+        config = self.config.guild(ctx.guild)
+        event_projects = await config.event_projects()
+        try:
+            filter_role = await self._user_list_filter_role(ctx, abbrev, config, event_projects)
+        except BadArgument as err:
+            await ctx.send(embed=make_embed(title=f"Invalid abbreviation: {abbrev}", description=str(err)))
+            return
+
+        # If filter_role is given, resulting list of names will be partitioned
+        # into matching and non matching names, where "non-matching" is any
+        # discrepancy between the role(s) assigned and the project they're in,
+        # or when a non-server-member is in the specified event project.
+        (matching_names, non_matching_names) = await self._user_list_match_members(ctx, abbrev, event_projects, filter_role)
+        # Placing non matching names first allows an event manager to easily
+        # spot and correct mismatches.
+        pages = [
+            "\n".join(filter(None, names))
+            for names in grouper([*non_matching_names, *matching_names], 10)
+        ]
+
+        if pages:
+            pages_len = len(pages)
+            if abbrev in ["active", "inactive"]:
+                list_name = f"{abbrev.capitalize()} known server members"
+            elif abbrev:
+                list_name = f"Membership report for event: {abbrev}"
+            else:
+                list_name = f"Known server members"
+            embeds = [
+                make_embed(
+                    title=f"{list_name} (page {index} of {pages_len})",
+                    description=page,
+                )
+                for index, page in enumerate(pages, start=1)
+            ]
+            await menu(ctx, embeds, DEFAULT_CONTROLS)
+        else:
+            await ctx.send(f"No known members matched.")
+
+    @user.command(name="inatyear")
+    @known_inat_user()
+    @checks.bot_has_permissions(embed_links=True)
+    async def user_inatyear(self, ctx, user: str = "me", year: int = None):
+        """Display the URL for the user's iNat year graphs.
+
+        Where `year` is a valid year on or after 1950, and `user` is a Discord user whose iNat profile is known to the bot.
+        """  # noqa: E501
+
+        this_year = datetime.today().year
+        stats_year = this_year if year is None else year
+        # 1950 experimentally determined (as of 2020-07-26) to be the floor year
+        # as 1949 and earlier produces a 404 Error.
+        if stats_year < 1950 or stats_year > this_year:
+            await apologize(
+                ctx,
+                f"Sorry, iNat does not support stats for that year: `{stats_year}`",
+            )
+            return
+
+        try:
+            ctx_member = await MemberConverter.convert(ctx, user)
+            member = ctx_member.member
+            inat_user = await self.user_table.get_user(member)
+        except (BadArgument, LookupError) as err:
+            await ctx.send(err)
+            return
+
+        await ctx.send(
+            f"https://www.inaturalist.org/stats/{stats_year}/{inat_user.login}"
+        )
+
+    @commands.command()
+    async def iuser(self, ctx, *, login: str):
+        """iNat user page for their login name.
+
+        Examples:
+
+        `[p]iuser kueda`
+        """
+        if not ctx.guild:
+            return
+
+        found = None
+        try:
+            response = await self.api.get_users(login, refresh_cache=True)
+        except LookupError:
+            pass
+        if response and response["results"]:
+            found = next(
+                (
+                    result
+                    for result in response["results"]
+                    if login in (str(result["id"]), result["login"])
+                ),
+                None,
+            )
+        if not found:
+            await apologize(ctx, "Not found")
+            return
+
+        inat_user = User.from_dict(found)
+        await ctx.send(inat_user.profile_url())
+
+    @commands.command()
+    @known_inat_user()
+    @checks.bot_has_permissions(embed_links=True)
+    async def me(self, ctx):  # pylint: disable=invalid-name
+        """Show your iNat info & stats for this server."""
+        member = await MemberConverter.convert(ctx, "me")
+        await self.user(ctx, who=member)
+
+    @commands.group(invoke_without_command=True)
+    @known_inat_user()
+    @checks.bot_has_permissions(embed_links=True)
+    async def my(self, ctx, *, project: str):  # pylint: disable=invalid-name
+        """Your rank in *project* (alias `[p]rank` *project* `me`).
+
+        Use `[p]my` subcommands below to show other iNat info
+        for your account.
+        """
+        await (self.bot.get_command("project stats")(ctx, project, user="me"))
+
+    @my.command(name="inatyear")
+    @known_inat_user()
+    async def my_inatyear(self, ctx, year: int = None):
+        """URL for your iNat year graphs.
+
+        Where *year* is a valid year on or after 1950."""
+        await self.user_inatyear(ctx, user="me", year=year)
+
+    @my.command(name="obs")
+    @known_inat_user()
+    async def my_obs(self, ctx, *, query=""):
+        """Search your observations (alias `[p]s obs my`)."""
+        my_query = await NaturalQueryConverter.convert(ctx, f"{query} by me")
+        await (self.bot.get_command("search obs")(ctx, query=my_query))
+
+    @my.command(name="map")
+    @known_inat_user()
+    async def my_map(self, ctx, *, query=""):
+        """Map observations by you (alias `[p]map obs my` *query*)."""
+        my_query = await NaturalQueryConverter.convert(ctx, f"{query} by me")
+        await (self.bot.get_command("map obs")(ctx, query=my_query))
+
+    @my.command(name="idmap")
+    @known_inat_user()
+    async def my_idmap(self, ctx, *, query=""):
+        """Map ided by you (alias `[p]map obs` *query* `id by me`)."""
+        my_query = await NaturalQueryConverter.convert(ctx, f"{query} id by me")
+        await (self.bot.get_command("map obs")(ctx, query=my_query))
+
+    @commands.command()
+    @checks.bot_has_permissions(embed_links=True)
+    async def rank(
+        self, ctx, project: str, *, user: str
+    ):  # pylint: disable=invalid-name
+        """Rank in *project* (alias `[p]prj stats `*project* *user*)."""
+        await (self.bot.get_command("project stats")(ctx, project, user=user))