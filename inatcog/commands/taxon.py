"""Module for taxon command group."""

import contextlib
from contextlib import asynccontextmanager
import re
import textwrap
from typing import List, Optional

import discord
from dronefly.core.formatters.generic import (
    format_taxon_name,
    format_taxon_establishment_means,
)
from dronefly.core.models.taxon import TRACHEOPHYTA_ID
from dronefly.core.query.query import Query
from redbot.core import checks, commands
from redbot.core.commands import BadArgument

from ..base_classes import WWW_BASE_URL
from ..converters.base import NaturalQueryConverter
from ..converters.reply import EmptyArgument, TaxonReplyConverter
from ..embeds.common import add_reactions_with_cancel, apologize, make_embed, MAX_EMBED_DESCRIPTION_LEN
from ..embeds.inat import INatEmbeds
from ..interfaces import MixinMeta
from ..taxa import get_taxon
from ..utils import get_lang

BOLD_BASE_URL = "http://www.boldsystems.org/index.php"


class CommandsTaxon(INatEmbeds, MixinMeta):
    """Mixin providing taxon command group."""

    @asynccontextmanager
    async def _get_taxon_response(
        self, ctx, query: Optional[str], ranks: Optional[List[str]] = None, **kwargs
    ):
        """Yield a query_response for one or more taxa and related info."""
        query_response = None
        _query = None
        try:
            _query = await TaxonReplyConverter.convert(ctx, query)
            if ranks:
                _ranks = _query.main.ranks or []
                _ranks.extend(ranks)
                _query.main.ranks = _ranks
            self.check_taxon_query(ctx, _query)
            query_response = await self.query.get(ctx, _query, **kwargs)
        except EmptyArgument:
            await ctx.send_help()
        except (BadArgument, LookupError) as err:
            await apologize(ctx, str(err))

        yield query_response, _query

    @commands.hybrid_group(aliases=["t"], fallback="show")
    @checks.bot_has_permissions(embed_links=True)
    async def taxon(self, ctx, *, query: Optional[str]):
        """Taxon information.

        - *Taxon query terms* match a single taxon to display.
        - *Observation query terms* match observation filters.
        - *Reply* to another display to display its taxon.
        - The *query* is optional when that display contains a taxon.
        **Related help topics:**
        - `[p]help taxon_query` for *taxon query* terms
        - `[p]help query` for help with other *query* terms
        - `[p]help reactions` describes the *reaction buttons*
        - `[p]help s taxa` to search and browse matching taxa
        """
        async with self._get_taxon_response(ctx, query) as (query_response, _query):
            if query_response:
                await self.send_embed_for_taxon(ctx, query_response)

    @taxon.command(name="map")
    async def taxon_map(self, ctx, *, taxa_list):
        """Show range map for one or more taxa."""
        await (self.bot.get_command("map")(ctx, taxa_list=taxa_list))

    @taxon.command(name="search")
    async def taxon_search(self, ctx, *, query):
        """Search for matching taxa."""
        await (self.bot.get_command("search taxa")(ctx, query=query))

    @taxon.command()
    async def bonap(self, ctx, *, query: Optional[str]):
        """North American flora info from bonap.net."""
        async with self._get_taxon_response(ctx, query) as (query_response, _query):
            if query_response:
                base_url = "http://bonap.net/MapGallery/County/"
                maps_url = "http://bonap.net/NAPA/TaxonMaps/Genus/County/"
                taxon = query_response.taxon
                name = re.sub(r" ", "%20", taxon.name)
                lang = await get_lang(ctx)
                full_name = format_taxon_name(taxon, lang=lang)
                if TRACHEOPHYTA_ID not in taxon.ancestor_ids:
                    msg = await ctx.send(f"{full_name} is not in Tracheophyta (Vascular Plants)")
                    await add_reactions_with_cancel(ctx, msg, [])
                    return
                if taxon.rank == "genus":
                    msg = await ctx.send(
                        f"{full_name} species maps: {maps_url}{name}\nGenus map: {base_url}Genus/{name}.png"
                    )
                elif taxon.rank == "species":
                    msg = await ctx.send(f"{full_name} map:\n{base_url}{name}.png")
                else:
                    msg = await ctx.send(
                        f"{full_name} must be a genus or species, not: {taxon.rank}"
                    )
                    await add_reactions_with_cancel(ctx, msg, [])
                    return
                cancelled = await (self.bot.get_command("tabulate")(ctx, query=_query))
                if cancelled and msg:
                    with contextlib.suppress(discord.HTTPException):
                        await msg.delete()

    async def _bold4(self, ctx, query):
<<<<<<< HEAD
        async with self._get_taxon_response(ctx, query) as (query_response, _query):
            if query_response:
                taxon = query_response.taxon
                taxon_name = taxon.name.replace(" ", "+")
                name = format_taxon_name(taxon, with_common=False)
                common = (
                    f" ({taxon.preferred_common_name})"
                    if taxon.preferred_common_name
                    else ""
                )
                taxon_id = taxon.id
                taxon_url = f"{WWW_BASE_URL}/taxa/{taxon_id}"
                embed = make_embed(
                    title=f"BOLD v4: {name}",
                    url=f"{BOLD_BASE_URL}?searchtype=records&query={taxon_name}",
                    description=(f"iNat Taxon: [{name}]({taxon_url}){common}\n"),
                )
                await ctx.send(embed=embed)
=======
        try:
            _query = query or await TaxonReplyConverter.convert(ctx, "")
            self.check_taxon_query(ctx, _query)
            query_response = await self.query.get(ctx, _query)
        except (BadArgument, LookupError) as err:
            await apologize(ctx, str(err))
            return

        taxon = query_response.taxon
        taxon_name = taxon.name.replace(" ", "+")
        name = taxon.format_name(with_common=False)
        common = (
            f" ({taxon.preferred_common_name})" if taxon.preferred_common_name else ""
        )
        taxon_id = taxon.id
        taxon_url = f"{WWW_BASE_URL}/taxa/{taxon_id}"
        embed = make_embed(
            title=f"BOLD v4: {name}",
            url=f"{BOLD_BASE_URL}/Taxbrowser_Taxonpage?taxon={taxon_name}",
            description=(f"iNat Taxon: [{name}]({taxon_url}){common}\n"),
        )
        await ctx.send(embed=embed)
>>>>>>> 4f701f9f

    @taxon.command(name="bold4")
    async def taxon_bold4(self, ctx, *, query: Optional[str]):
        """Barcode records from BOLD v4 (alias `[p]bold4`)."""
        await self._bold4(ctx, query)

    @commands.command(hidden="true")
    async def bold4(self, ctx, *, query: Optional[str]):
        """Barcode records from BOLD v4 (alias `[p]t bold4`)."""
        await self._bold4(ctx, query)

    @taxon.command(name="means")
    async def taxon_means(self, ctx, place_query: str, *, query: Optional[str]):
        """Show establishment means for taxon from the specified place."""
        try:
            place = await self.place_table.get_place(ctx.guild, place_query, ctx.author)
        except LookupError as err:
            await ctx.send(err)
            return
        place_id = place.place_id

        async with self._get_taxon_response(ctx, query) as (query_response, _query):
            if query_response:
                taxon = query_response.taxon
                lang = await get_lang(ctx)
                title = format_taxon_name(taxon, with_term=True, lang=lang)
                url = f"{WWW_BASE_URL}/taxa/{taxon.id}"
                full_taxon = await get_taxon(
                    self, ctx, taxon.id, preferred_place_id=place_id
                )
                description = f"Establishment means unknown in: {place.display_name}"
                try:
                    place_id = full_taxon.establishment_means.place.id
                    find_means = (
                        means
                        for means in full_taxon.listed_taxa
                        if means.place.id == place_id
                    )
                    means = next(find_means, full_taxon.establishment_means)
                    if means:
                        if means:
                            description = format_taxon_establishment_means(
                                means, all_means=True, list_title=True
                            )
                except AttributeError:
                    pass
                await ctx.send(
                    embed=make_embed(title=title, url=url, description=description)
                )

    @taxon.command(name="sci")
    async def taxon_sci(self, ctx, *, query: Optional[str]):
        """Search for taxon matching the scientific name."""
        async with self._get_taxon_response(
            ctx, query, scientific_name=True
        ) as (query_response, _query):
            if query_response:
                await self.send_embed_for_taxon(ctx, query_response)

    @taxon.command(name="lang")
    async def taxon_loc(self, ctx, locale: str, *, query: Optional[str]):
        """Search for taxon matching specific locale/language."""
        async with self._get_taxon_response(
            ctx, query, locale=locale
        ) as (query_response, _query):
            if query_response:
                await self.send_embed_for_taxon(ctx, query_response)

    @commands.command(hidden=True)
    async def ttest(self, ctx, *, query: Optional[str]):
        """Taxon via pyinaturalist (test)."""
        response = await self.api.get_taxa_autocomplete(ctx, q=query)
        if response:
            results = response.get("results")
            if results:
                taxon = results[0]
                embed = make_embed()
                # Show enough of the record for a satisfying test.
                embed.title = taxon.get("name")
                embed.url = f"{WWW_BASE_URL}/taxa/{taxon.get('id')}"
                default_photo = taxon.get("default_photo")
                if default_photo:
                    medium_url = default_photo.get("medium_url")
                    if medium_url:
                        embed.set_image(url=medium_url)
                        embed.set_footer(text=default_photo.get("attribution"))
                embed.description = (
                    "```py\n"
                    + textwrap.shorten(
                        f"{repr(taxon)}",
                        width=MAX_EMBED_DESCRIPTION_LEN
                        - 10,  # i.e. minus the code block markup
                        placeholder="…",
                    )
                    + "\n```"
                )
                await ctx.send(embed=embed)

    @commands.command(hidden=True)
    async def tname(self, ctx, *, query: Optional[str]):
        """Taxon name only.

        See `[p]help taxon_query` for help with the query.
        ```
        """
        async with self._get_taxon_response(ctx, query) as (query_response, _query):
            if query_response:
                await ctx.send(query_response.taxon.name)

    @commands.command(aliases=["sp"], hidden=True)
    @checks.bot_has_permissions(embed_links=True)
    async def species(self, ctx, *, query: Optional[str]):
        """Species information. (alias `[p]t` *query* `rank sp`)

        See `[p]help taxon_query` for query help."""
        async with self._get_taxon_response(
            ctx, query, ranks=["species"]
        ) as (query_response, _query):
            if query_response:
                await self.send_embed_for_taxon(ctx, query_response)

    @taxon.command(name="related")
    @checks.bot_has_permissions(embed_links=True)
    async def taxon_related(self, ctx, *, taxa_list: str):
        """Relatedness of a list of taxa.

        **Examples:**
        ```
        [p]related 24255,24267
        [p]related boreal chorus frog,western chorus frog
        ```
        See `[p]help taxon_query` for help specifying taxa.
        """

        if not taxa_list:
            await ctx.send_help()
            return

        try:
            taxa = await self.taxon_query.query_taxa(ctx, taxa_list)
        except LookupError as err:
            await apologize(ctx, str(err))
            return

        await ctx.send(embed=await self.make_related_embed(ctx, taxa))

    @commands.command(hidden=True)
    @checks.bot_has_permissions(embed_links=True)
    async def related(self, ctx, *, taxa_list: str):
        await (self.bot.get_command("taxon related")(ctx, taxa_list=taxa_list))

    @taxon.command(name="image", aliases=["img", "photo"])
    @checks.bot_has_permissions(embed_links=True)
    async def taxon_image(
        self, ctx, number: Optional[int] = 1, *, query: Optional[str]
    ):
        """Default image for a taxon.

        See `[p]help taxon_query` for *query* help."""
        async with self._get_taxon_response(ctx, query) as (query_response, _query):
            if query_response:
                await self.send_embed_for_taxon_image(ctx, query_response.taxon, number)

    @commands.command(aliases=["img", "photo"], hidden=True)
    @checks.bot_has_permissions(embed_links=True)
    async def image_alias(
        self, ctx, number: Optional[int] = 1, *, query: Optional[str]
    ):
        await (self.bot.get_command("taxon image")(ctx, number, query=query))
<|MERGE_RESOLUTION|>--- conflicted
+++ resolved
@@ -1,329 +1,304 @@
-"""Module for taxon command group."""
-
-import contextlib
-from contextlib import asynccontextmanager
-import re
-import textwrap
-from typing import List, Optional
-
-import discord
-from dronefly.core.formatters.generic import (
-    format_taxon_name,
-    format_taxon_establishment_means,
-)
-from dronefly.core.models.taxon import TRACHEOPHYTA_ID
-from dronefly.core.query.query import Query
-from redbot.core import checks, commands
-from redbot.core.commands import BadArgument
-
-from ..base_classes import WWW_BASE_URL
-from ..converters.base import NaturalQueryConverter
-from ..converters.reply import EmptyArgument, TaxonReplyConverter
-from ..embeds.common import add_reactions_with_cancel, apologize, make_embed, MAX_EMBED_DESCRIPTION_LEN
-from ..embeds.inat import INatEmbeds
-from ..interfaces import MixinMeta
-from ..taxa import get_taxon
-from ..utils import get_lang
-
-BOLD_BASE_URL = "http://www.boldsystems.org/index.php"
-
-
-class CommandsTaxon(INatEmbeds, MixinMeta):
-    """Mixin providing taxon command group."""
-
-    @asynccontextmanager
-    async def _get_taxon_response(
-        self, ctx, query: Optional[str], ranks: Optional[List[str]] = None, **kwargs
-    ):
-        """Yield a query_response for one or more taxa and related info."""
-        query_response = None
-        _query = None
-        try:
-            _query = await TaxonReplyConverter.convert(ctx, query)
-            if ranks:
-                _ranks = _query.main.ranks or []
-                _ranks.extend(ranks)
-                _query.main.ranks = _ranks
-            self.check_taxon_query(ctx, _query)
-            query_response = await self.query.get(ctx, _query, **kwargs)
-        except EmptyArgument:
-            await ctx.send_help()
-        except (BadArgument, LookupError) as err:
-            await apologize(ctx, str(err))
-
-        yield query_response, _query
-
-    @commands.hybrid_group(aliases=["t"], fallback="show")
-    @checks.bot_has_permissions(embed_links=True)
-    async def taxon(self, ctx, *, query: Optional[str]):
-        """Taxon information.
-
-        - *Taxon query terms* match a single taxon to display.
-        - *Observation query terms* match observation filters.
-        - *Reply* to another display to display its taxon.
-        - The *query* is optional when that display contains a taxon.
-        **Related help topics:**
-        - `[p]help taxon_query` for *taxon query* terms
-        - `[p]help query` for help with other *query* terms
-        - `[p]help reactions` describes the *reaction buttons*
-        - `[p]help s taxa` to search and browse matching taxa
-        """
-        async with self._get_taxon_response(ctx, query) as (query_response, _query):
-            if query_response:
-                await self.send_embed_for_taxon(ctx, query_response)
-
-    @taxon.command(name="map")
-    async def taxon_map(self, ctx, *, taxa_list):
-        """Show range map for one or more taxa."""
-        await (self.bot.get_command("map")(ctx, taxa_list=taxa_list))
-
-    @taxon.command(name="search")
-    async def taxon_search(self, ctx, *, query):
-        """Search for matching taxa."""
-        await (self.bot.get_command("search taxa")(ctx, query=query))
-
-    @taxon.command()
-    async def bonap(self, ctx, *, query: Optional[str]):
-        """North American flora info from bonap.net."""
-        async with self._get_taxon_response(ctx, query) as (query_response, _query):
-            if query_response:
-                base_url = "http://bonap.net/MapGallery/County/"
-                maps_url = "http://bonap.net/NAPA/TaxonMaps/Genus/County/"
-                taxon = query_response.taxon
-                name = re.sub(r" ", "%20", taxon.name)
-                lang = await get_lang(ctx)
-                full_name = format_taxon_name(taxon, lang=lang)
-                if TRACHEOPHYTA_ID not in taxon.ancestor_ids:
-                    msg = await ctx.send(f"{full_name} is not in Tracheophyta (Vascular Plants)")
-                    await add_reactions_with_cancel(ctx, msg, [])
-                    return
-                if taxon.rank == "genus":
-                    msg = await ctx.send(
-                        f"{full_name} species maps: {maps_url}{name}\nGenus map: {base_url}Genus/{name}.png"
-                    )
-                elif taxon.rank == "species":
-                    msg = await ctx.send(f"{full_name} map:\n{base_url}{name}.png")
-                else:
-                    msg = await ctx.send(
-                        f"{full_name} must be a genus or species, not: {taxon.rank}"
-                    )
-                    await add_reactions_with_cancel(ctx, msg, [])
-                    return
-                cancelled = await (self.bot.get_command("tabulate")(ctx, query=_query))
-                if cancelled and msg:
-                    with contextlib.suppress(discord.HTTPException):
-                        await msg.delete()
-
-    async def _bold4(self, ctx, query):
-<<<<<<< HEAD
-        async with self._get_taxon_response(ctx, query) as (query_response, _query):
-            if query_response:
-                taxon = query_response.taxon
-                taxon_name = taxon.name.replace(" ", "+")
-                name = format_taxon_name(taxon, with_common=False)
-                common = (
-                    f" ({taxon.preferred_common_name})"
-                    if taxon.preferred_common_name
-                    else ""
-                )
-                taxon_id = taxon.id
-                taxon_url = f"{WWW_BASE_URL}/taxa/{taxon_id}"
-                embed = make_embed(
-                    title=f"BOLD v4: {name}",
-                    url=f"{BOLD_BASE_URL}?searchtype=records&query={taxon_name}",
-                    description=(f"iNat Taxon: [{name}]({taxon_url}){common}\n"),
-                )
-                await ctx.send(embed=embed)
-=======
-        try:
-            _query = query or await TaxonReplyConverter.convert(ctx, "")
-            self.check_taxon_query(ctx, _query)
-            query_response = await self.query.get(ctx, _query)
-        except (BadArgument, LookupError) as err:
-            await apologize(ctx, str(err))
-            return
-
-        taxon = query_response.taxon
-        taxon_name = taxon.name.replace(" ", "+")
-        name = taxon.format_name(with_common=False)
-        common = (
-            f" ({taxon.preferred_common_name})" if taxon.preferred_common_name else ""
-        )
-        taxon_id = taxon.id
-        taxon_url = f"{WWW_BASE_URL}/taxa/{taxon_id}"
-        embed = make_embed(
-            title=f"BOLD v4: {name}",
-            url=f"{BOLD_BASE_URL}/Taxbrowser_Taxonpage?taxon={taxon_name}",
-            description=(f"iNat Taxon: [{name}]({taxon_url}){common}\n"),
-        )
-        await ctx.send(embed=embed)
->>>>>>> 4f701f9f
-
-    @taxon.command(name="bold4")
-    async def taxon_bold4(self, ctx, *, query: Optional[str]):
-        """Barcode records from BOLD v4 (alias `[p]bold4`)."""
-        await self._bold4(ctx, query)
-
-    @commands.command(hidden="true")
-    async def bold4(self, ctx, *, query: Optional[str]):
-        """Barcode records from BOLD v4 (alias `[p]t bold4`)."""
-        await self._bold4(ctx, query)
-
-    @taxon.command(name="means")
-    async def taxon_means(self, ctx, place_query: str, *, query: Optional[str]):
-        """Show establishment means for taxon from the specified place."""
-        try:
-            place = await self.place_table.get_place(ctx.guild, place_query, ctx.author)
-        except LookupError as err:
-            await ctx.send(err)
-            return
-        place_id = place.place_id
-
-        async with self._get_taxon_response(ctx, query) as (query_response, _query):
-            if query_response:
-                taxon = query_response.taxon
-                lang = await get_lang(ctx)
-                title = format_taxon_name(taxon, with_term=True, lang=lang)
-                url = f"{WWW_BASE_URL}/taxa/{taxon.id}"
-                full_taxon = await get_taxon(
-                    self, ctx, taxon.id, preferred_place_id=place_id
-                )
-                description = f"Establishment means unknown in: {place.display_name}"
-                try:
-                    place_id = full_taxon.establishment_means.place.id
-                    find_means = (
-                        means
-                        for means in full_taxon.listed_taxa
-                        if means.place.id == place_id
-                    )
-                    means = next(find_means, full_taxon.establishment_means)
-                    if means:
-                        if means:
-                            description = format_taxon_establishment_means(
-                                means, all_means=True, list_title=True
-                            )
-                except AttributeError:
-                    pass
-                await ctx.send(
-                    embed=make_embed(title=title, url=url, description=description)
-                )
-
-    @taxon.command(name="sci")
-    async def taxon_sci(self, ctx, *, query: Optional[str]):
-        """Search for taxon matching the scientific name."""
-        async with self._get_taxon_response(
-            ctx, query, scientific_name=True
-        ) as (query_response, _query):
-            if query_response:
-                await self.send_embed_for_taxon(ctx, query_response)
-
-    @taxon.command(name="lang")
-    async def taxon_loc(self, ctx, locale: str, *, query: Optional[str]):
-        """Search for taxon matching specific locale/language."""
-        async with self._get_taxon_response(
-            ctx, query, locale=locale
-        ) as (query_response, _query):
-            if query_response:
-                await self.send_embed_for_taxon(ctx, query_response)
-
-    @commands.command(hidden=True)
-    async def ttest(self, ctx, *, query: Optional[str]):
-        """Taxon via pyinaturalist (test)."""
-        response = await self.api.get_taxa_autocomplete(ctx, q=query)
-        if response:
-            results = response.get("results")
-            if results:
-                taxon = results[0]
-                embed = make_embed()
-                # Show enough of the record for a satisfying test.
-                embed.title = taxon.get("name")
-                embed.url = f"{WWW_BASE_URL}/taxa/{taxon.get('id')}"
-                default_photo = taxon.get("default_photo")
-                if default_photo:
-                    medium_url = default_photo.get("medium_url")
-                    if medium_url:
-                        embed.set_image(url=medium_url)
-                        embed.set_footer(text=default_photo.get("attribution"))
-                embed.description = (
-                    "```py\n"
-                    + textwrap.shorten(
-                        f"{repr(taxon)}",
-                        width=MAX_EMBED_DESCRIPTION_LEN
-                        - 10,  # i.e. minus the code block markup
-                        placeholder="…",
-                    )
-                    + "\n```"
-                )
-                await ctx.send(embed=embed)
-
-    @commands.command(hidden=True)
-    async def tname(self, ctx, *, query: Optional[str]):
-        """Taxon name only.
-
-        See `[p]help taxon_query` for help with the query.
-        ```
-        """
-        async with self._get_taxon_response(ctx, query) as (query_response, _query):
-            if query_response:
-                await ctx.send(query_response.taxon.name)
-
-    @commands.command(aliases=["sp"], hidden=True)
-    @checks.bot_has_permissions(embed_links=True)
-    async def species(self, ctx, *, query: Optional[str]):
-        """Species information. (alias `[p]t` *query* `rank sp`)
-
-        See `[p]help taxon_query` for query help."""
-        async with self._get_taxon_response(
-            ctx, query, ranks=["species"]
-        ) as (query_response, _query):
-            if query_response:
-                await self.send_embed_for_taxon(ctx, query_response)
-
-    @taxon.command(name="related")
-    @checks.bot_has_permissions(embed_links=True)
-    async def taxon_related(self, ctx, *, taxa_list: str):
-        """Relatedness of a list of taxa.
-
-        **Examples:**
-        ```
-        [p]related 24255,24267
-        [p]related boreal chorus frog,western chorus frog
-        ```
-        See `[p]help taxon_query` for help specifying taxa.
-        """
-
-        if not taxa_list:
-            await ctx.send_help()
-            return
-
-        try:
-            taxa = await self.taxon_query.query_taxa(ctx, taxa_list)
-        except LookupError as err:
-            await apologize(ctx, str(err))
-            return
-
-        await ctx.send(embed=await self.make_related_embed(ctx, taxa))
-
-    @commands.command(hidden=True)
-    @checks.bot_has_permissions(embed_links=True)
-    async def related(self, ctx, *, taxa_list: str):
-        await (self.bot.get_command("taxon related")(ctx, taxa_list=taxa_list))
-
-    @taxon.command(name="image", aliases=["img", "photo"])
-    @checks.bot_has_permissions(embed_links=True)
-    async def taxon_image(
-        self, ctx, number: Optional[int] = 1, *, query: Optional[str]
-    ):
-        """Default image for a taxon.
-
-        See `[p]help taxon_query` for *query* help."""
-        async with self._get_taxon_response(ctx, query) as (query_response, _query):
-            if query_response:
-                await self.send_embed_for_taxon_image(ctx, query_response.taxon, number)
-
-    @commands.command(aliases=["img", "photo"], hidden=True)
-    @checks.bot_has_permissions(embed_links=True)
-    async def image_alias(
-        self, ctx, number: Optional[int] = 1, *, query: Optional[str]
-    ):
-        await (self.bot.get_command("taxon image")(ctx, number, query=query))
+"""Module for taxon command group."""
+
+import contextlib
+from contextlib import asynccontextmanager
+import re
+import textwrap
+from typing import List, Optional
+
+import discord
+from dronefly.core.formatters.generic import (
+    format_taxon_name,
+    format_taxon_establishment_means,
+)
+from dronefly.core.models.taxon import TRACHEOPHYTA_ID
+from dronefly.core.query.query import Query
+from redbot.core import checks, commands
+from redbot.core.commands import BadArgument
+
+from ..base_classes import WWW_BASE_URL
+from ..converters.base import NaturalQueryConverter
+from ..converters.reply import EmptyArgument, TaxonReplyConverter
+from ..embeds.common import add_reactions_with_cancel, apologize, make_embed, MAX_EMBED_DESCRIPTION_LEN
+from ..embeds.inat import INatEmbeds
+from ..interfaces import MixinMeta
+from ..taxa import get_taxon
+from ..utils import get_lang
+
+BOLD_BASE_URL = "http://www.boldsystems.org/index.php"
+
+
+class CommandsTaxon(INatEmbeds, MixinMeta):
+    """Mixin providing taxon command group."""
+
+    @asynccontextmanager
+    async def _get_taxon_response(
+        self, ctx, query: Optional[str], ranks: Optional[List[str]] = None, **kwargs
+    ):
+        """Yield a query_response for one or more taxa and related info."""
+        query_response = None
+        _query = None
+        try:
+            _query = await TaxonReplyConverter.convert(ctx, query)
+            if ranks:
+                _ranks = _query.main.ranks or []
+                _ranks.extend(ranks)
+                _query.main.ranks = _ranks
+            self.check_taxon_query(ctx, _query)
+            query_response = await self.query.get(ctx, _query, **kwargs)
+        except EmptyArgument:
+            await ctx.send_help()
+        except (BadArgument, LookupError) as err:
+            await apologize(ctx, str(err))
+
+        yield query_response, _query
+
+    @commands.hybrid_group(aliases=["t"], fallback="show")
+    @checks.bot_has_permissions(embed_links=True)
+    async def taxon(self, ctx, *, query: Optional[str]):
+        """Taxon information.
+
+        - *Taxon query terms* match a single taxon to display.
+        - *Observation query terms* match observation filters.
+        - *Reply* to another display to display its taxon.
+        - The *query* is optional when that display contains a taxon.
+        **Related help topics:**
+        - `[p]help taxon_query` for *taxon query* terms
+        - `[p]help query` for help with other *query* terms
+        - `[p]help reactions` describes the *reaction buttons*
+        - `[p]help s taxa` to search and browse matching taxa
+        """
+        async with self._get_taxon_response(ctx, query) as (query_response, _query):
+            if query_response:
+                await self.send_embed_for_taxon(ctx, query_response)
+
+    @taxon.command(name="map")
+    async def taxon_map(self, ctx, *, taxa_list):
+        """Show range map for one or more taxa."""
+        await (self.bot.get_command("map")(ctx, taxa_list=taxa_list))
+
+    @taxon.command(name="search")
+    async def taxon_search(self, ctx, *, query):
+        """Search for matching taxa."""
+        await (self.bot.get_command("search taxa")(ctx, query=query))
+
+    @taxon.command()
+    async def bonap(self, ctx, *, query: Optional[str]):
+        """North American flora info from bonap.net."""
+        async with self._get_taxon_response(ctx, query) as (query_response, _query):
+            if query_response:
+                base_url = "http://bonap.net/MapGallery/County/"
+                maps_url = "http://bonap.net/NAPA/TaxonMaps/Genus/County/"
+                taxon = query_response.taxon
+                name = re.sub(r" ", "%20", taxon.name)
+                lang = await get_lang(ctx)
+                full_name = format_taxon_name(taxon, lang=lang)
+                if TRACHEOPHYTA_ID not in taxon.ancestor_ids:
+                    msg = await ctx.send(f"{full_name} is not in Tracheophyta (Vascular Plants)")
+                    await add_reactions_with_cancel(ctx, msg, [])
+                    return
+                if taxon.rank == "genus":
+                    msg = await ctx.send(
+                        f"{full_name} species maps: {maps_url}{name}\nGenus map: {base_url}Genus/{name}.png"
+                    )
+                elif taxon.rank == "species":
+                    msg = await ctx.send(f"{full_name} map:\n{base_url}{name}.png")
+                else:
+                    msg = await ctx.send(
+                        f"{full_name} must be a genus or species, not: {taxon.rank}"
+                    )
+                    await add_reactions_with_cancel(ctx, msg, [])
+                    return
+                cancelled = await (self.bot.get_command("tabulate")(ctx, query=_query))
+                if cancelled and msg:
+                    with contextlib.suppress(discord.HTTPException):
+                        await msg.delete()
+
+    async def _bold4(self, ctx, query):
+        async with self._get_taxon_response(ctx, query) as (query_response, _query):
+            if query_response:
+                taxon = query_response.taxon
+                taxon_name = taxon.name.replace(" ", "+")
+                name = format_taxon_name(taxon, with_common=False)
+                common = (
+                    f" ({taxon.preferred_common_name})"
+                    if taxon.preferred_common_name
+                    else ""
+                )
+                taxon_id = taxon.id
+                taxon_url = f"{WWW_BASE_URL}/taxa/{taxon_id}"
+                embed = make_embed(
+                    title=f"BOLD v4: {name}",
+                    url=f"{BOLD_BASE_URL}/Taxbrowser_Taxonpage?taxon={taxon_name}",
+                    description=(f"iNat Taxon: [{name}]({taxon_url}){common}\n"),
+                )
+                await ctx.send(embed=embed)
+
+    @taxon.command(name="bold4")
+    async def taxon_bold4(self, ctx, *, query: Optional[str]):
+        """Barcode records from BOLD v4 (alias `[p]bold4`)."""
+        await self._bold4(ctx, query)
+
+    @commands.command(hidden="true")
+    async def bold4(self, ctx, *, query: Optional[str]):
+        """Barcode records from BOLD v4 (alias `[p]t bold4`)."""
+        await self._bold4(ctx, query)
+
+    @taxon.command(name="means")
+    async def taxon_means(self, ctx, place_query: str, *, query: Optional[str]):
+        """Show establishment means for taxon from the specified place."""
+        try:
+            place = await self.place_table.get_place(ctx.guild, place_query, ctx.author)
+        except LookupError as err:
+            await ctx.send(err)
+            return
+        place_id = place.place_id
+
+        async with self._get_taxon_response(ctx, query) as (query_response, _query):
+            if query_response:
+                taxon = query_response.taxon
+                lang = await get_lang(ctx)
+                title = format_taxon_name(taxon, with_term=True, lang=lang)
+                url = f"{WWW_BASE_URL}/taxa/{taxon.id}"
+                full_taxon = await get_taxon(
+                    self, ctx, taxon.id, preferred_place_id=place_id
+                )
+                description = f"Establishment means unknown in: {place.display_name}"
+                try:
+                    place_id = full_taxon.establishment_means.place.id
+                    find_means = (
+                        means
+                        for means in full_taxon.listed_taxa
+                        if means.place.id == place_id
+                    )
+                    means = next(find_means, full_taxon.establishment_means)
+                    if means:
+                        if means:
+                            description = format_taxon_establishment_means(
+                                means, all_means=True, list_title=True
+                            )
+                except AttributeError:
+                    pass
+                await ctx.send(
+                    embed=make_embed(title=title, url=url, description=description)
+                )
+
+    @taxon.command(name="sci")
+    async def taxon_sci(self, ctx, *, query: Optional[str]):
+        """Search for taxon matching the scientific name."""
+        async with self._get_taxon_response(
+            ctx, query, scientific_name=True
+        ) as (query_response, _query):
+            if query_response:
+                await self.send_embed_for_taxon(ctx, query_response)
+
+    @taxon.command(name="lang")
+    async def taxon_loc(self, ctx, locale: str, *, query: Optional[str]):
+        """Search for taxon matching specific locale/language."""
+        async with self._get_taxon_response(
+            ctx, query, locale=locale
+        ) as (query_response, _query):
+            if query_response:
+                await self.send_embed_for_taxon(ctx, query_response)
+
+    @commands.command(hidden=True)
+    async def ttest(self, ctx, *, query: Optional[str]):
+        """Taxon via pyinaturalist (test)."""
+        response = await self.api.get_taxa_autocomplete(ctx, q=query)
+        if response:
+            results = response.get("results")
+            if results:
+                taxon = results[0]
+                embed = make_embed()
+                # Show enough of the record for a satisfying test.
+                embed.title = taxon.get("name")
+                embed.url = f"{WWW_BASE_URL}/taxa/{taxon.get('id')}"
+                default_photo = taxon.get("default_photo")
+                if default_photo:
+                    medium_url = default_photo.get("medium_url")
+                    if medium_url:
+                        embed.set_image(url=medium_url)
+                        embed.set_footer(text=default_photo.get("attribution"))
+                embed.description = (
+                    "```py\n"
+                    + textwrap.shorten(
+                        f"{repr(taxon)}",
+                        width=MAX_EMBED_DESCRIPTION_LEN
+                        - 10,  # i.e. minus the code block markup
+                        placeholder="…",
+                    )
+                    + "\n```"
+                )
+                await ctx.send(embed=embed)
+
+    @commands.command(hidden=True)
+    async def tname(self, ctx, *, query: Optional[str]):
+        """Taxon name only.
+
+        See `[p]help taxon_query` for help with the query.
+        ```
+        """
+        async with self._get_taxon_response(ctx, query) as (query_response, _query):
+            if query_response:
+                await ctx.send(query_response.taxon.name)
+
+    @commands.command(aliases=["sp"], hidden=True)
+    @checks.bot_has_permissions(embed_links=True)
+    async def species(self, ctx, *, query: Optional[str]):
+        """Species information. (alias `[p]t` *query* `rank sp`)
+
+        See `[p]help taxon_query` for query help."""
+        async with self._get_taxon_response(
+            ctx, query, ranks=["species"]
+        ) as (query_response, _query):
+            if query_response:
+                await self.send_embed_for_taxon(ctx, query_response)
+
+    @taxon.command(name="related")
+    @checks.bot_has_permissions(embed_links=True)
+    async def taxon_related(self, ctx, *, taxa_list: str):
+        """Relatedness of a list of taxa.
+
+        **Examples:**
+        ```
+        [p]related 24255,24267
+        [p]related boreal chorus frog,western chorus frog
+        ```
+        See `[p]help taxon_query` for help specifying taxa.
+        """
+
+        if not taxa_list:
+            await ctx.send_help()
+            return
+
+        try:
+            taxa = await self.taxon_query.query_taxa(ctx, taxa_list)
+        except LookupError as err:
+            await apologize(ctx, str(err))
+            return
+
+        await ctx.send(embed=await self.make_related_embed(ctx, taxa))
+
+    @commands.command(hidden=True)
+    @checks.bot_has_permissions(embed_links=True)
+    async def related(self, ctx, *, taxa_list: str):
+        await (self.bot.get_command("taxon related")(ctx, taxa_list=taxa_list))
+
+    @taxon.command(name="image", aliases=["img", "photo"])
+    @checks.bot_has_permissions(embed_links=True)
+    async def taxon_image(
+        self, ctx, number: Optional[int] = 1, *, query: Optional[str]
+    ):
+        """Default image for a taxon.
+
+        See `[p]help taxon_query` for *query* help."""
+        async with self._get_taxon_response(ctx, query) as (query_response, _query):
+            if query_response:
+                await self.send_embed_for_taxon_image(ctx, query_response.taxon, number)
+
+    @commands.command(aliases=["img", "photo"], hidden=True)
+    @checks.bot_has_permissions(embed_links=True)
+    async def image_alias(
+        self, ctx, number: Optional[int] = 1, *, query: Optional[str]
+    ):
+        await (self.bot.get_command("taxon image")(ctx, number, query=query))