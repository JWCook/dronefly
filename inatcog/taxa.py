--- conflicted
+++ resolved
@@ -1,438 +1,345 @@
-"""Module to work with iNat taxa."""
-import copy
-import re
-from typing import NamedTuple, Optional, Union
-
-<<<<<<< HEAD
-from dronefly.core.models.taxon import RANK_LEVELS, Taxon
-from dronefly.core.query.query import TaxonQuery
-from redbot.core.commands import Cog, Context
-
-from .base_classes import User, Place
-from .utils import obs_url_from_v1
-=======
-from .base_classes import (
-    ConservationStatus,
-    EstablishmentMeans,
-    EstablishmentMeansPartial,
-    Taxon,
-    User,
-    Place,
-)
-from .core.models.taxon import RANK_LEVELS
-from .core.parsers.url import STATIC_URL_PAT
-from .core.query.query import TaxonQuery
-from .utils import get_home, obs_url_from_v1
->>>>>>> eae96a90
-
-
-TAXON_ID_LIFE = 48460
-TAXON_PLACES_HEADER = "__obs# (spp#) from place:__"
-TAXON_PLACES_HEADER_PAT = re.compile(re.escape(TAXON_PLACES_HEADER) + "\n")
-TAXON_COUNTS_HEADER = "__obs# (spp#) by user:__"
-TAXON_COUNTS_HEADER_PAT = re.compile(re.escape(TAXON_COUNTS_HEADER) + "\n")
-TAXON_IDBY_HEADER = "__obs# (spp#) identified by user:__"
-TAXON_IDBY_HEADER_PAT = re.compile(re.escape(TAXON_IDBY_HEADER) + "\n")
-TAXON_NOTBY_HEADER = "__obs# (spp#) unobserved by user:__"
-TAXON_NOTBY_HEADER_PAT = re.compile(re.escape(TAXON_NOTBY_HEADER) + "\n")
-TAXON_LIST_DELIMITER = [", ", " > "]
-
-
-<<<<<<< HEAD
-async def get_taxon_preferred_establishment_means(cog: Cog, ctx, taxon):
-=======
-def format_taxon_names(
-    taxa, with_term=False, names_format="%s", max_len=0, hierarchy=False, lang=None
-):
-    """Format names of taxa from matched records.
-
-    Parameters
-    ----------
-    rec: Taxon
-        A matched taxon record.
-    with_term: bool, optional
-        With non-common / non-name matching term in parentheses in place of common name.
-    names_format: str, optional
-        Format string for the name. Must contain exactly one %s.
-    max_len: int, optional
-        The maximum length of the return str, with ', and # more' appended if they
-        don't all fit within this length.
-    hierarchy: bool, optional
-        If specified, formats a hierarchy list of scientific names with
-        primary ranks bolded & starting on a new line, and delimited with
-        angle-brackets instead of commas.
-
-    Returns
-    -------
-    str
-        A delimited list of formatted taxon names.
-    """
-
-    delimiter = TAXON_LIST_DELIMITER[int(hierarchy)]
-
-    names = [
-        taxon.format_name(with_term=with_term, hierarchy=hierarchy, lang=lang)
-        for taxon in taxa
-    ]
-
-    def fit_names(names):
-        names_fit = []
-        # Account for space already used by format string (minus 2 for %s)
-        available_len = max_len - (len(names_format) - 2)
-
-        def more(count):
-            return "and %d more" % count
-
-        def formatted_len(name):
-            return sum(len(item) + len(delimiter) for item in names_fit) + len(name)
-
-        def overflow(name):
-            return formatted_len(name) > available_len
-
-        for name in names:
-            if overflow(name):
-                unprocessed = len(names) - len(names_fit)
-                while overflow(more(unprocessed)):
-                    unprocessed += 1
-                    del names_fit[-1]
-                names_fit.append(more(unprocessed))
-                break
-            else:
-                names_fit.append(name)
-        return names_fit
-
-    if max_len:
-        names = fit_names(names)
-
-    return names_format % delimiter.join(names)
-
-
-async def get_taxon_preferred_establishment_means(cog, ctx, taxon):
->>>>>>> eae96a90
-    """Get the preferred establishment means for the taxon."""
-    try:
-        establishment_means = taxon.establishment_means
-        place_id = establishment_means.place.id
-<<<<<<< HEAD
-        home = await cog.get_home(ctx)
-        full_taxon = (
-            taxon
-            if taxon.listed_taxa
-            else await get_taxon(cog, ctx, taxon.id, preferred_place_id=int(home))
-=======
-        home = await get_home(ctx)
-        full_taxon = (
-            taxon
-            if taxon.listed_taxa
-            else await get_taxon(cog, taxon.id, preferred_place_id=int(home))
->>>>>>> eae96a90
-        )
-    except (AttributeError, LookupError):
-        return None
-
-    find_means = (
-        means for means in full_taxon.listed_taxa if means.place.id == place_id
-    )
-    return next(find_means, establishment_means)
-
-
-class NameMatch(NamedTuple):
-    """Match for each name field in Taxon matching a pattern."""
-
-    term: Optional[re.match]
-    name: Optional[re.match]
-    common: Optional[re.match]
-
-
-NO_NAME_MATCH = NameMatch(None, None, None)
-
-
-def match_pat(record, pat, scientific_name=False, locale=None):
-    """Match specified pattern.
-
-    Parameters
-    ----------
-    record: Taxon
-        A candidate taxon to match.
-
-    pat: re.Pattern or str
-        A pattern to match against each name field in the record.
-
-    scientific_name: bool
-        Only search scientific name
-
-    locale: str
-        Only search common names matching locale
-
-    Returns
-    -------
-    NameMatch
-        A tuple of search results for the pat for each name in the record.
-    """
-    if scientific_name:
-        return NameMatch(
-            None,
-            re.search(pat, record.name),
-            None,
-        )
-    if locale:
-        names = [
-            name["name"]
-            for name in sorted(
-                [
-                    name
-                    for name in record.names
-                    if name["is_valid"] and re.match(locale, name["locale"], re.I)
-                ],
-                key=lambda x: x["position"],
-            )
-        ]
-        for name in names:
-            mat = re.search(pat, name)
-            if mat:
-                return NameMatch(
-                    mat,
-                    None,
-                    mat,
-                )
-        return NO_NAME_MATCH
-    return NameMatch(
-        re.search(pat, record.matched_term),
-        re.search(pat, record.name),
-        re.search(pat, record.preferred_common_name)
-        if record.preferred_common_name
-        else None,
-    )
-
-
-def match_pat_list(record, pat_list, scientific_name=False, locale=None):
-    """Match all of a list of patterns.
-
-    Parameters
-    ----------
-    record: Taxon
-        A candidate taxon to match.
-
-    exact: list
-        A list of patterns to match.
-
-    Returns
-    -------
-    NameMatch
-        A tuple of ORed search results for every pat for each name in
-        the record, i.e. each name in the tuple is the match result from
-        the first matching pattern.
-    """
-    matched = NO_NAME_MATCH
-    try:
-        for pat in pat_list:
-            this_match = match_pat(record, pat, scientific_name, locale)
-            if this_match == NO_NAME_MATCH:
-                matched = this_match
-                raise ValueError("At least one field must match.")
-            matched = NameMatch(
-                matched.term or this_match.term,
-                matched.name or this_match.name,
-                matched.common or this_match.common,
-            )
-    except ValueError:
-        pass
-
-    return matched
-
-
-def score_match(
-    taxon_query: TaxonQuery,
-    record,
-    all_terms,
-    pat_list=None,
-    scientific_name=False,
-    locale=None,
-):
-    """Score a matched record. A higher score is a better match.
-    Parameters
-    ----------
-    taxon_query: TaxonQuery
-        The query for the matched record being scored.
-
-    record: Taxon
-        A candidate taxon to match.
-
-    all_terms: re.Pattern
-        A pattern matching all terms.
-
-    pat_list: list
-        A list of patterns to match.
-
-    Returns
-    -------
-    int
-        score < 0 indicates the match is not a valid candidate.
-        score >= 0 and score < 200 indicates a non-exact match
-        score >= 200 indicates an exact match either on a phrase or the whole query
-    """
-    score = 0
-
-    if taxon_query.taxon_id:
-        return 1000  # An id is always the best match
-
-    matched = (
-        match_pat_list(record, pat_list, scientific_name, locale)
-        if pat_list
-        else NO_NAME_MATCH
-    )
-    all_matched = (
-        match_pat(record, all_terms, scientific_name, locale)
-        if taxon_query.taxon_id
-        else NO_NAME_MATCH
-    )
-
-    if scientific_name:
-        if matched.name:
-            score = 200
-        else:
-            score = -1
-    elif locale:
-        if matched.term:
-            score = 200
-        else:
-            score = -1
-    else:
-        if taxon_query.code and (taxon_query.code == record.matched_term):
-            score = 300
-        elif matched.name or matched.common:
-            score = 210
-        elif matched.term:
-            score = 200
-        elif all_matched.name or all_matched.common:
-            score = 120
-        elif all_matched.term:
-            score = 110
-        else:
-            score = 100
-
-    return score
-
-
-def match_taxon(taxon_query: TaxonQuery, records, scientific_name=False, locale=None):
-    """Match a single taxon for the given query among records returned by API."""
-    if taxon_query.ranks and not taxon_query.terms:
-        return records[0] if records else None
-    pat_list = []
-    all_terms = re.compile(r"^%s$" % re.escape(" ".join(taxon_query.terms)), re.I)
-    if taxon_query.phrases:
-        for phrase in taxon_query.phrases:
-            pat = re.compile(r"\b%s\b" % re.escape(" ".join(phrase)), re.I)
-            pat_list.append(pat)
-    elif scientific_name or locale:
-        for term in taxon_query.terms:
-            pat = re.compile(r"\b%s" % re.escape(term), re.I)
-            pat_list.append(pat)
-    scores = [0] * len(records)
-
-    for num, record in enumerate(records, start=0):
-        scores[num] = score_match(
-            taxon_query,
-            record,
-            all_terms=all_terms,
-            pat_list=pat_list,
-            scientific_name=scientific_name,
-            locale=locale,
-        )
-
-    best_score = max(scores)
-    best_record = records[scores.index(best_score)]
-    min_score_met = (best_score >= 0) and (
-        (not taxon_query.phrases) or (best_score >= 200)
-    )
-
-    return best_record if min_score_met else None
-
-
-async def format_place_taxon_counts(
-    cog,
-    place: Union[Place, str],
-    taxon: Taxon = None,
-    **kwargs,
-):
-    """Format user observation & species counts for taxon."""
-    if isinstance(place, str):
-        name = "*total*"
-    else:
-        name = place.display_name
-    obs_opt = copy.copy(kwargs)
-    # TODO: Refactor. See same logic in obs_args in taxa.py and comment
-    # explaining why we use verifiable=any in these cases.
-    # - we don't have a QueryResponse here, but perhaps should
-    #   synthesize one from the embed
-    # - however, updating embeds is due to be rewritten soon, so it
-    #   should probably be sorted out in the rewrite
-    count_unverifiable_observations = (
-        kwargs.get("project_id") or kwargs.get("user_id") or kwargs.get("ident_user_id")
-    )
-    if count_unverifiable_observations:
-        obs_opt["verifiable"] = "any"
-    observations = await cog.api.get_observations(per_page=0, **obs_opt)
-    if observations:
-        species = await cog.api.get_observations(
-            "species_counts", per_page=0, **obs_opt
-        )
-        observations_count = observations["total_results"]
-        species_count = species["total_results"]
-        url = obs_url_from_v1(obs_opt)
-        if taxon and RANK_LEVELS[taxon.rank] <= RANK_LEVELS["species"]:
-            link = f"[{observations_count:,}]({url}) {name}"
-        else:
-            link = f"[{observations_count:,} ({species_count:,})]({url}) {name}"
-        return f"{link} "
-
-    return ""
-
-
-async def format_user_taxon_counts(
-    cog,
-    user: Union[User, str],
-    taxon: Taxon = None,
-    **kwargs,
-):
-    """Format user observation & species counts for taxon."""
-    if isinstance(user, str):
-        login = "*total*"
-    else:
-        login = user.login
-    obs_opt = copy.copy(kwargs)
-    # TODO: Refactor. See same logic in obs_args in taxa.py and comment
-    # explaining why we use verifiable=any in these cases.
-    # - we don't have a QueryResponse here, but perhaps should
-    #   synthesize one from the embed
-    # - however, updating embeds is due to be rewritten soon, so it
-    #   should probably be sorted out in the rewrite
-    count_unverifiable_observations = (
-        kwargs.get("project_id") or kwargs.get("user_id") or kwargs.get("ident_user_id")
-    )
-    if count_unverifiable_observations:
-        obs_opt["verifiable"] = "any"
-    species_opt = copy.copy(obs_opt)
-    if kwargs.get("unobserved_by_user_id"):
-        obs_opt["lrank"] = "species"
-    observations = await cog.api.get_observations(per_page=0, **obs_opt)
-    if observations:
-        species = await cog.api.get_observations(
-            "species_counts", per_page=0, **species_opt
-        )
-        observations_count = observations["total_results"]
-        species_count = species["total_results"]
-        url = obs_url_from_v1(obs_opt)
-        if taxon and RANK_LEVELS[taxon.rank] <= RANK_LEVELS["species"]:
-            link = f"[{observations_count:,}]({url}) {login}"
-        else:
-            link = f"[{observations_count:,} ({species_count:,})]({url}) {login}"
-        return f"{link} "
-
-    return ""
-
-
-async def get_taxon(cog: Cog, ctx: Context, taxon_id, **kwargs):
-    """Get taxon by id."""
-    results = (await cog.api.get_taxa(ctx, taxon_id, **kwargs))["results"]
-    return Taxon.from_json(results[0]) if results else None
+"""Module to work with iNat taxa."""
+import copy
+import re
+from typing import NamedTuple, Optional, Union
+
+from dronefly.core.models.taxon import RANK_LEVELS, Taxon
+from dronefly.core.query.query import TaxonQuery
+from redbot.core.commands import Cog, Context
+
+from .base_classes import User, Place
+from .utils import get_home, obs_url_from_v1
+
+
+TAXON_ID_LIFE = 48460
+TAXON_PLACES_HEADER = "__obs# (spp#) from place:__"
+TAXON_PLACES_HEADER_PAT = re.compile(re.escape(TAXON_PLACES_HEADER) + "\n")
+TAXON_COUNTS_HEADER = "__obs# (spp#) by user:__"
+TAXON_COUNTS_HEADER_PAT = re.compile(re.escape(TAXON_COUNTS_HEADER) + "\n")
+TAXON_IDBY_HEADER = "__obs# (spp#) identified by user:__"
+TAXON_IDBY_HEADER_PAT = re.compile(re.escape(TAXON_IDBY_HEADER) + "\n")
+TAXON_NOTBY_HEADER = "__obs# (spp#) unobserved by user:__"
+TAXON_NOTBY_HEADER_PAT = re.compile(re.escape(TAXON_NOTBY_HEADER) + "\n")
+TAXON_LIST_DELIMITER = [", ", " > "]
+
+
+async def get_taxon_preferred_establishment_means(cog: Cog, ctx, taxon):
+    """Get the preferred establishment means for the taxon."""
+    try:
+        establishment_means = taxon.establishment_means
+        place_id = establishment_means.place.id
+        home = await get_home(ctx)
+        full_taxon = (
+            taxon
+            if taxon.listed_taxa
+            else await get_taxon(cog, ctx, taxon.id, preferred_place_id=int(home))
+        )
+    except (AttributeError, LookupError):
+        return None
+
+    find_means = (
+        means for means in full_taxon.listed_taxa if means.place.id == place_id
+    )
+    return next(find_means, establishment_means)
+
+
+class NameMatch(NamedTuple):
+    """Match for each name field in Taxon matching a pattern."""
+
+    term: Optional[re.match]
+    name: Optional[re.match]
+    common: Optional[re.match]
+
+
+NO_NAME_MATCH = NameMatch(None, None, None)
+
+
+def match_pat(record, pat, scientific_name=False, locale=None):
+    """Match specified pattern.
+
+    Parameters
+    ----------
+    record: Taxon
+        A candidate taxon to match.
+
+    pat: re.Pattern or str
+        A pattern to match against each name field in the record.
+
+    scientific_name: bool
+        Only search scientific name
+
+    locale: str
+        Only search common names matching locale
+
+    Returns
+    -------
+    NameMatch
+        A tuple of search results for the pat for each name in the record.
+    """
+    if scientific_name:
+        return NameMatch(
+            None,
+            re.search(pat, record.name),
+            None,
+        )
+    if locale:
+        names = [
+            name["name"]
+            for name in sorted(
+                [
+                    name
+                    for name in record.names
+                    if name["is_valid"] and re.match(locale, name["locale"], re.I)
+                ],
+                key=lambda x: x["position"],
+            )
+        ]
+        for name in names:
+            mat = re.search(pat, name)
+            if mat:
+                return NameMatch(
+                    mat,
+                    None,
+                    mat,
+                )
+        return NO_NAME_MATCH
+    return NameMatch(
+        re.search(pat, record.matched_term),
+        re.search(pat, record.name),
+        re.search(pat, record.preferred_common_name)
+        if record.preferred_common_name
+        else None,
+    )
+
+
+def match_pat_list(record, pat_list, scientific_name=False, locale=None):
+    """Match all of a list of patterns.
+
+    Parameters
+    ----------
+    record: Taxon
+        A candidate taxon to match.
+
+    exact: list
+        A list of patterns to match.
+
+    Returns
+    -------
+    NameMatch
+        A tuple of ORed search results for every pat for each name in
+        the record, i.e. each name in the tuple is the match result from
+        the first matching pattern.
+    """
+    matched = NO_NAME_MATCH
+    try:
+        for pat in pat_list:
+            this_match = match_pat(record, pat, scientific_name, locale)
+            if this_match == NO_NAME_MATCH:
+                matched = this_match
+                raise ValueError("At least one field must match.")
+            matched = NameMatch(
+                matched.term or this_match.term,
+                matched.name or this_match.name,
+                matched.common or this_match.common,
+            )
+    except ValueError:
+        pass
+
+    return matched
+
+
+def score_match(
+    taxon_query: TaxonQuery,
+    record,
+    all_terms,
+    pat_list=None,
+    scientific_name=False,
+    locale=None,
+):
+    """Score a matched record. A higher score is a better match.
+    Parameters
+    ----------
+    taxon_query: TaxonQuery
+        The query for the matched record being scored.
+
+    record: Taxon
+        A candidate taxon to match.
+
+    all_terms: re.Pattern
+        A pattern matching all terms.
+
+    pat_list: list
+        A list of patterns to match.
+
+    Returns
+    -------
+    int
+        score < 0 indicates the match is not a valid candidate.
+        score >= 0 and score < 200 indicates a non-exact match
+        score >= 200 indicates an exact match either on a phrase or the whole query
+    """
+    score = 0
+
+    if taxon_query.taxon_id:
+        return 1000  # An id is always the best match
+
+    matched = (
+        match_pat_list(record, pat_list, scientific_name, locale)
+        if pat_list
+        else NO_NAME_MATCH
+    )
+    all_matched = (
+        match_pat(record, all_terms, scientific_name, locale)
+        if taxon_query.taxon_id
+        else NO_NAME_MATCH
+    )
+
+    if scientific_name:
+        if matched.name:
+            score = 200
+        else:
+            score = -1
+    elif locale:
+        if matched.term:
+            score = 200
+        else:
+            score = -1
+    else:
+        if taxon_query.code and (taxon_query.code == record.matched_term):
+            score = 300
+        elif matched.name or matched.common:
+            score = 210
+        elif matched.term:
+            score = 200
+        elif all_matched.name or all_matched.common:
+            score = 120
+        elif all_matched.term:
+            score = 110
+        else:
+            score = 100
+
+    return score
+
+
+def match_taxon(taxon_query: TaxonQuery, records, scientific_name=False, locale=None):
+    """Match a single taxon for the given query among records returned by API."""
+    if taxon_query.ranks and not taxon_query.terms:
+        return records[0] if records else None
+    pat_list = []
+    all_terms = re.compile(r"^%s$" % re.escape(" ".join(taxon_query.terms)), re.I)
+    if taxon_query.phrases:
+        for phrase in taxon_query.phrases:
+            pat = re.compile(r"\b%s\b" % re.escape(" ".join(phrase)), re.I)
+            pat_list.append(pat)
+    elif scientific_name or locale:
+        for term in taxon_query.terms:
+            pat = re.compile(r"\b%s" % re.escape(term), re.I)
+            pat_list.append(pat)
+    scores = [0] * len(records)
+
+    for num, record in enumerate(records, start=0):
+        scores[num] = score_match(
+            taxon_query,
+            record,
+            all_terms=all_terms,
+            pat_list=pat_list,
+            scientific_name=scientific_name,
+            locale=locale,
+        )
+
+    best_score = max(scores)
+    best_record = records[scores.index(best_score)]
+    min_score_met = (best_score >= 0) and (
+        (not taxon_query.phrases) or (best_score >= 200)
+    )
+
+    return best_record if min_score_met else None
+
+
+async def format_place_taxon_counts(
+    cog,
+    place: Union[Place, str],
+    taxon: Taxon = None,
+    **kwargs,
+):
+    """Format user observation & species counts for taxon."""
+    if isinstance(place, str):
+        name = "*total*"
+    else:
+        name = place.display_name
+    obs_opt = copy.copy(kwargs)
+    # TODO: Refactor. See same logic in obs_args in taxa.py and comment
+    # explaining why we use verifiable=any in these cases.
+    # - we don't have a QueryResponse here, but perhaps should
+    #   synthesize one from the embed
+    # - however, updating embeds is due to be rewritten soon, so it
+    #   should probably be sorted out in the rewrite
+    count_unverifiable_observations = (
+        kwargs.get("project_id") or kwargs.get("user_id") or kwargs.get("ident_user_id")
+    )
+    if count_unverifiable_observations:
+        obs_opt["verifiable"] = "any"
+    observations = await cog.api.get_observations(per_page=0, **obs_opt)
+    if observations:
+        species = await cog.api.get_observations(
+            "species_counts", per_page=0, **obs_opt
+        )
+        observations_count = observations["total_results"]
+        species_count = species["total_results"]
+        url = obs_url_from_v1(obs_opt)
+        if taxon and RANK_LEVELS[taxon.rank] <= RANK_LEVELS["species"]:
+            link = f"[{observations_count:,}]({url}) {name}"
+        else:
+            link = f"[{observations_count:,} ({species_count:,})]({url}) {name}"
+        return f"{link} "
+
+    return ""
+
+
+async def format_user_taxon_counts(
+    cog,
+    user: Union[User, str],
+    taxon: Taxon = None,
+    **kwargs,
+):
+    """Format user observation & species counts for taxon."""
+    if isinstance(user, str):
+        login = "*total*"
+    else:
+        login = user.login
+    obs_opt = copy.copy(kwargs)
+    # TODO: Refactor. See same logic in obs_args in taxa.py and comment
+    # explaining why we use verifiable=any in these cases.
+    # - we don't have a QueryResponse here, but perhaps should
+    #   synthesize one from the embed
+    # - however, updating embeds is due to be rewritten soon, so it
+    #   should probably be sorted out in the rewrite
+    count_unverifiable_observations = (
+        kwargs.get("project_id") or kwargs.get("user_id") or kwargs.get("ident_user_id")
+    )
+    if count_unverifiable_observations:
+        obs_opt["verifiable"] = "any"
+    species_opt = copy.copy(obs_opt)
+    if kwargs.get("unobserved_by_user_id"):
+        obs_opt["lrank"] = "species"
+    observations = await cog.api.get_observations(per_page=0, **obs_opt)
+    if observations:
+        species = await cog.api.get_observations(
+            "species_counts", per_page=0, **species_opt
+        )
+        observations_count = observations["total_results"]
+        species_count = species["total_results"]
+        url = obs_url_from_v1(obs_opt)
+        if taxon and RANK_LEVELS[taxon.rank] <= RANK_LEVELS["species"]:
+            link = f"[{observations_count:,}]({url}) {login}"
+        else:
+            link = f"[{observations_count:,} ({species_count:,})]({url}) {login}"
+        return f"{link} "
+
+    return ""
+
+
+async def get_taxon(cog: Cog, ctx: Context, taxon_id, **kwargs):
+    """Get taxon by id."""
+    results = (await cog.api.get_taxa(ctx, taxon_id, **kwargs))["results"]
+    return Taxon.from_json(results[0]) if results else None