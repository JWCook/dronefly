--- conflicted
+++ resolved
@@ -1,169 +1,131 @@
-"""Module to work with iNat observations."""
-
-import re
-
-from .base_classes import WWW_BASE_URL, Obs, PAT_OBS_LINK, User
-from .photos import Photo
-from .sounds import Sound
-<<<<<<< HEAD
-from .taxa import Taxon, get_taxon_fields
-from .users import User
-
-# Match observation URL or command.
-PAT_OBS_LINK = re.compile(
-    r"\b(?P<url>" + WWW_URL_PAT + r"/observations/(?P<obs_id>\d+))\b", re.I
-)
-# Match observation URL from `obs` embed generated for observations matching a
-# specific taxon_id and filtered by optional place_id and/or user_id.
-PAT_OBS_TAXON_LINK = re.compile(
-    r"\b(?P<url>" + WWW_URL_PAT + r"/observations"
-    r"\?taxon_id=(?P<taxon_id>\d+)(&place_id=(?P<place_id>\d+))?(&user_id=(?P<user_id>\d+))?)\b",
-    re.I,
-)
-
-
-class Obs(NamedTuple):
-    """An observation."""
-
-    taxon: Taxon or None
-    community_taxon: Taxon or None
-    obs_id: int
-    obs_on: str
-    obs_at: str
-    user: User
-    thumbnail: str
-    images: List[Photo]
-    quality_grade: str
-    idents_agree: int
-    idents_count: int
-    faves_count: int
-    comments_count: int
-    description: str
-    project_ids: list
-    sounds: List[Sound]
-=======
-from .taxa import get_taxon_fields
->>>>>>> 9b007494
-
-
-def get_obs_fields(obs):
-    """Get an Obs from get_observations JSON record.
-
-    Parameters
-    ----------
-    obs: dict
-        A JSON observation record from /v1/observations or other endpoint
-        returning observations.
-
-    Returns
-    -------
-    Obs
-        An Obs object from the JSON results.
-    """
-
-    def count_community_id(obs, community_taxon):
-        idents_count = 0
-        idents_agree = 0
-
-        ident_taxon_ids = obs["ident_taxon_ids"]
-
-        for identification in obs["identifications"]:
-            if identification["current"]:
-                user_taxon_id = identification["taxon"]["id"]
-                user_taxon_ids = identification["taxon"]["ancestor_ids"]
-                user_taxon_ids.append(user_taxon_id)
-                if community_taxon["id"] in user_taxon_ids:
-                    if user_taxon_id in ident_taxon_ids:
-                        # Count towards total & agree:
-                        idents_count += 1
-                        idents_agree += 1
-                    else:
-                        # Neither counts for nor against
-                        pass
-                else:
-                    # Maverick counts against:
-                    idents_count += 1
-
-        return (idents_count, idents_agree)
-
-    obs_taxon = obs.get("taxon")
-    if obs_taxon:
-        taxon = get_taxon_fields(obs_taxon)
-    else:
-        taxon = None
-    obs_community_taxon = obs.get("community_taxon")
-    idents_count = idents_agree = 0
-    if obs_community_taxon:
-        (idents_count, idents_agree) = count_community_id(obs, obs_community_taxon)
-        community_taxon = get_taxon_fields(obs_community_taxon)
-    else:
-        community_taxon = None
-
-    user = User.from_dict(obs["user"])
-
-    photos = obs.get("photos") or []
-    images = [
-        Photo(
-            re.sub("/square", "/original", photo.get("url")), photo.get("attribution")
-        )
-        for photo in photos
-    ]
-    if photos:
-        thumbnail = photos[0].get("url")
-    else:
-        thumbnail = ""
-
-    sound_recs = obs.get("sounds")
-    if sound_recs:
-        sounds = [
-            Sound(sound.get("file_url"), sound.get("attribution"))
-            for sound in sound_recs
-        ]
-    else:
-        sounds = []
-    project_ids = obs["project_ids"]
-    non_traditional_projects = obs.get("non_traditional_projects")
-    if non_traditional_projects:
-        project_ids += [project["project_id"] for project in non_traditional_projects]
-
-    return Obs(
-        taxon,
-        community_taxon,
-        obs["id"],
-        obs["observed_on_string"],
-        obs["place_guess"],
-        user,
-        thumbnail,
-        images,
-        obs["quality_grade"],
-        idents_agree,
-        idents_count,
-        obs["faves_count"],
-        obs["comments_count"],
-        obs["description"],
-        obs["project_ids"],
-        sounds,
-    )
-
-
-async def maybe_match_obs(api, content, id_permitted=False):
-    """Maybe retrieve an observation from content."""
-    mat = re.search(PAT_OBS_LINK, content)
-    obs = url = obs_id = None
-    if mat:
-        obs_id = int(mat["obs_id"])
-        url = mat["url"] or WWW_BASE_URL + "/observations/" + str(obs_id)
-
-    if id_permitted:
-        try:
-            obs_id = int(content)
-        except ValueError:
-            pass
-    if obs_id:
-        results = (await api.get_observations(obs_id, include_new_projects=1))[
-            "results"
-        ]
-        obs = get_obs_fields(results[0]) if results else None
-    if obs_id and not url:
-        url = WWW_BASE_URL + "/observations/" + str(obs_id)
-    return (obs, url)
+"""Module to work with iNat observations."""
+
+import re
+
+from .base_classes import WWW_BASE_URL, Obs, PAT_OBS_LINK, User
+from .photos import Photo
+from .sounds import Sound
+from .taxa import get_taxon_fields
+
+
+def get_obs_fields(obs):
+    """Get an Obs from get_observations JSON record.
+
+    Parameters
+    ----------
+    obs: dict
+        A JSON observation record from /v1/observations or other endpoint
+        returning observations.
+
+    Returns
+    -------
+    Obs
+        An Obs object from the JSON results.
+    """
+
+    def count_community_id(obs, community_taxon):
+        idents_count = 0
+        idents_agree = 0
+
+        ident_taxon_ids = obs["ident_taxon_ids"]
+
+        for identification in obs["identifications"]:
+            if identification["current"]:
+                user_taxon_id = identification["taxon"]["id"]
+                user_taxon_ids = identification["taxon"]["ancestor_ids"]
+                user_taxon_ids.append(user_taxon_id)
+                if community_taxon["id"] in user_taxon_ids:
+                    if user_taxon_id in ident_taxon_ids:
+                        # Count towards total & agree:
+                        idents_count += 1
+                        idents_agree += 1
+                    else:
+                        # Neither counts for nor against
+                        pass
+                else:
+                    # Maverick counts against:
+                    idents_count += 1
+
+        return (idents_count, idents_agree)
+
+    obs_taxon = obs.get("taxon")
+    if obs_taxon:
+        taxon = get_taxon_fields(obs_taxon)
+    else:
+        taxon = None
+    obs_community_taxon = obs.get("community_taxon")
+    idents_count = idents_agree = 0
+    if obs_community_taxon:
+        (idents_count, idents_agree) = count_community_id(obs, obs_community_taxon)
+        community_taxon = get_taxon_fields(obs_community_taxon)
+    else:
+        community_taxon = None
+
+    user = User.from_dict(obs["user"])
+
+    photos = obs.get("photos") or []
+    images = [
+        Photo(
+            re.sub("/square", "/original", photo.get("url")), photo.get("attribution")
+        )
+        for photo in photos
+    ]
+    if photos:
+        thumbnail = photos[0].get("url")
+    else:
+        thumbnail = ""
+
+    sound_recs = obs.get("sounds")
+    if sound_recs:
+        sounds = [
+            Sound(sound.get("file_url"), sound.get("attribution"))
+            for sound in sound_recs
+        ]
+    else:
+        sounds = []
+    project_ids = obs["project_ids"]
+    non_traditional_projects = obs.get("non_traditional_projects")
+    if non_traditional_projects:
+        project_ids += [project["project_id"] for project in non_traditional_projects]
+
+    return Obs(
+        taxon,
+        community_taxon,
+        obs["id"],
+        obs["observed_on_string"],
+        obs["place_guess"],
+        user,
+        thumbnail,
+        images,
+        obs["quality_grade"],
+        idents_agree,
+        idents_count,
+        obs["faves_count"],
+        obs["comments_count"],
+        obs["description"],
+        obs["project_ids"],
+        sounds,
+    )
+
+
+async def maybe_match_obs(api, content, id_permitted=False):
+    """Maybe retrieve an observation from content."""
+    mat = re.search(PAT_OBS_LINK, content)
+    obs = url = obs_id = None
+    if mat:
+        obs_id = int(mat["obs_id"])
+        url = mat["url"] or WWW_BASE_URL + "/observations/" + str(obs_id)
+
+    if id_permitted:
+        try:
+            obs_id = int(content)
+        except ValueError:
+            pass
+    if obs_id:
+        results = (await api.get_observations(obs_id, include_new_projects=1))[
+            "results"
+        ]
+        obs = get_obs_fields(results[0]) if results else None
+    if obs_id and not url:
+        url = WWW_BASE_URL + "/observations/" + str(obs_id)
+    return (obs, url)