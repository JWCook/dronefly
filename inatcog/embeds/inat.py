--- conflicted
+++ resolved
@@ -1,1809 +1,1797 @@
-"""Module to handle iNat embed concerns."""
-import asyncio
-import contextlib
-import copy
-import datetime as dt
-from io import BytesIO
-import logging
-import re
-from typing import Optional, Union
-from urllib.parse import parse_qs, urlsplit
-
-import discord
-from discord import DMChannel, File
-from dronefly.core.formatters.generic import (
-    RANK_LEVELS,
-    format_taxon_conservation_status,
-    format_taxon_establishment_means,
-    format_taxon_name,
-)
-from dronefly.core.formatters.discord import format_taxon_names
-from dronefly.core.models.taxon import RANK_LEVELS, Taxon
-from dronefly.core.parsers.url import (
-    MARKDOWN_LINK,
-    PAT_OBS_LINK,
-    PAT_OBS_QUERY,
-    PAT_OBS_TAXON_LINK,
-    PAT_TAXON_LINK,
-)
-from dronefly.core.query.query import EMPTY_QUERY, Query, TaxonQuery
-import html2markdown
-from pyinaturalist.models import IconPhoto, TaxonSummary
-from redbot.core.commands import BadArgument, Context
-from redbot.core.utils.predicates import MessagePredicate
-
-from ..base_classes import (
-    Place,
-    QueryResponse,
-    WWW_BASE_URL,
-)
-from ..embeds.common import (
-    add_reactions_with_cancel,
-    format_items_for_embed,
-    make_embed,
-    MAX_EMBED_DESCRIPTION_LEN,
-    MAX_EMBED_FILE_LEN,
-    NoRoomInDisplay,
-)
-from ..interfaces import MixinMeta
-from ..maps import INatMapURL
-from ..projects import UserProject, ObserverStats
-from ..taxa import (
-    format_place_taxon_counts,
-    format_user_taxon_counts,
-    get_taxon,
-    get_taxon_preferred_establishment_means,
-    TAXON_ID_LIFE,
-    TAXON_COUNTS_HEADER,
-    TAXON_COUNTS_HEADER_PAT,
-    TAXON_PLACES_HEADER,
-    TAXON_PLACES_HEADER_PAT,
-    TAXON_NOTBY_HEADER,
-    TAXON_NOTBY_HEADER_PAT,
-    TAXON_IDBY_HEADER,
-    TAXON_IDBY_HEADER_PAT,
-)
-from ..users import User
-from ..utils import get_home, get_lang, has_valid_user_config, obs_url_from_v1
-
-logger = logging.getLogger('red.dronefly.' + __name__)
-
-HIERARCHY_PAT = re.compile(r".*?(?=>)", re.DOTALL)
-NO_TAXONOMY_PAT = re.compile(r"(\n__.*)?$", re.DOTALL)
-SHORT_DATE_PAT = re.compile(
-    r"(^.*\d{1,2}:\d{2}(:\d{2})?(\s+(am|pm))?)(.*$)", flags=re.I
-)
-TAXONOMY_PAT = re.compile(r"in:(?P<taxonomy>.*?(?=\n__.*$)|.*$)", re.DOTALL)
-
-OBS_ID_PAT = re.compile(r"\(.*/observations/(?P<obs_id>\d+).*?\)")
-PLACE_ID_PAT = re.compile(
-    r"\n\[[0-9, \(\)]+\]\(.*?[\?\&]place_id=(?P<place_id>\d+).*?\)"
-)
-UNOBSERVED_BY_USER_ID_PAT = re.compile(
-    r"\n\[[0-9, \(\)]+\]\(.*?[\?\&]unobserved_by_user_id=(?P<unobserved_by_user_id>\d+).*?\)",
-)
-ID_BY_USER_ID_PAT = re.compile(
-    r"\n\[[0-9, \(\)]+\]\(.*?[\?\&]ident_user_id=(?P<ident_user_id>\d+).*?\)",
-)
-USER_ID_PAT = re.compile(r"\n\[[0-9 \(\)]+\]\(.*?[\?\&]user_id=(?P<user_id>\d+).*?\)")
-
-REACTION_EMOJI = {
-    "self": "\N{BUST IN SILHOUETTE}",
-    "user": "\N{BUSTS IN SILHOUETTE}",
-    "home": "\N{HOUSE BUILDING}",
-    "place": "\N{EARTH GLOBE EUROPE-AFRICA}",
-    "taxonomy": "\N{REGIONAL INDICATOR SYMBOL LETTER T}",
-}
-TAXON_REACTION_EMOJIS = list(map(REACTION_EMOJI.get, ["self", "user", "taxonomy"]))
-NO_PARENT_TAXON_REACTION_EMOJIS = list(map(REACTION_EMOJI.get, ["self", "user"]))
-TAXON_PLACE_REACTION_EMOJIS = list(
-    map(REACTION_EMOJI.get, ["home", "place", "taxonomy"])
-)
-NO_PARENT_TAXON_PLACE_REACTION_EMOJIS = list(map(REACTION_EMOJI.get, ["home", "place"]))
-OBS_REACTION_EMOJIS = NO_PARENT_TAXON_REACTION_EMOJIS
-OBS_PLACE_REACTION_EMOJIS = NO_PARENT_TAXON_PLACE_REACTION_EMOJIS
-
-# pylint: disable=no-member, assigning-non-slot
-# - See https://github.com/PyCQA/pylint/issues/981
-
-
-class INatEmbed(discord.Embed):
-    """Base class for INat embeds."""
-
-    taxon_url: str = None
-    obs_url: str = None
-    taxonomy: str = None
-    params: dict = {}
-
-    @classmethod
-    def from_discord_embed(cls, embed: discord.Embed):
-        """Create an iNat embed from a discord.Embed."""
-        return cls.from_dict(embed.to_dict())
-
-    @classmethod
-    def from_dict(cls, data: dict):
-        """Create an iNat embed from a dict."""
-        inat_embed = super(cls, INatEmbed).from_dict(data)
-        inat_embed.obs_url = inat_embed.get_observations_url()
-        inat_embed.taxon_url, taxon_id = inat_embed.get_taxon_url()
-        inat_embed.taxonomy = inat_embed.get_taxonomy()
-        inat_embed.params = inat_embed.get_params(taxon_id)
-        return inat_embed
-
-    def __init__(self):
-        super().__init__()
-        self.obs_url = self.get_observations_url()
-        self.taxon_url, taxon_id = self.get_taxon_url()
-        self.taxonomy = self.get_taxonomy()
-        self.params = self.get_params(taxon_id)
-
-    def get_observations_url(self):
-        """Return observations url, if present."""
-        if self.url:
-            if re.match(PAT_OBS_QUERY, self.url):
-                return self.url
-        # url may be in first link of body (i.e. observations count)
-        mat = re.search(MARKDOWN_LINK, self.description) if self.description else None
-        if mat:
-            mat = re.search(PAT_OBS_QUERY, mat["url"])
-            if mat:
-                return mat["url"]
-        return None
-
-    def get_taxon_url(self):
-        """Return taxon url and the taxon_id in it, if present."""
-        if self.url:
-            mat = re.match(PAT_TAXON_LINK, self.url)
-            if mat:
-                return (mat["url"], mat["taxon_id"])
-        # url may be in first link of body (i.e. Taxon in an observations embed)
-        mat = re.search(MARKDOWN_LINK, self.description) if self.description else None
-        if mat:
-            mat = re.search(PAT_TAXON_LINK, mat["url"])
-            if mat:
-                return (mat["url"], mat["taxon_id"])
-        return (None, None)
-
-    def get_taxonomy(self):
-        """Return taxonomy for the embed."""
-        if not self.description:
-            return ""
-        mat = re.search(TAXONOMY_PAT, self.description)
-        if mat:
-            return mat["taxonomy"]
-        return ""
-
-    def get_params(self, taxon_id=None):
-        """Return recognized params for the embed."""
-        url = self.obs_url or self.taxon_url or self.url
-        if self.params or not url:
-            return self.params
-
-        params = parse_qs(urlsplit(url).query)
-        # TODO: we should leave these as-is and use urlencode with doseq=True
-        # instead to put the URL back together later
-        new_params = {key: ",".join(params[key]) for key in params}
-        if taxon_id:
-            new_params["taxon_id"] = taxon_id
-        return new_params
-
-    def inat_content_as_dict(self):
-        """Return iNat content from embed as dict."""
-        content = dict()
-        content["listed_id_by_user_ids"] = self.listed_id_by_user_ids()
-        content["listed_not_by_user_ids"] = self.listed_not_by_user_ids()
-        content["listed_place_ids"] = self.listed_place_ids()
-        content["listed_user_ids"] = self.listed_user_ids()
-        content["listed_observation_ids"] = self.listed_observation_ids()
-        content["place_id"] = self.place_id()
-        content["taxon_id"] = self.taxon_id()
-        content["user_id"] = self.user_id()
-        content["unobserved_by_user_id"] = self.unobserved_by_user_id()
-        content["not_user_id"] = self.not_user_id()
-        content["ident_user_id"] = self.ident_user_id()
-        content["project_id"] = self.project_id()
-        content["taxon_url"] = self.taxon_url
-        content["obs_url"] = self.obs_url
-        content["params"] = self.params
-        content["taxonomy"] = self.taxonomy
-        content["query"] = str(self.query())
-        return content
-
-    def query(self, query: Query = EMPTY_QUERY):  # Query
-        """Produce a query from embed, merging new query if given."""
-
-        main = None
-        if query.main and query.main.terms and query.main.terms[0] == "any":
-            main = query.main
-        if not main and self.taxon_id():
-            main = TaxonQuery(taxon_id=self.taxon_id())
-        user = query.user or self.user_id()
-        id_by = query.id_by or self.ident_user_id()
-        unobserved_by = query.unobserved_by or self.unobserved_by_user_id()
-        except_by = query.except_by or self.not_user_id()
-        place = query.place or self.place_id()
-        project = query.project or self.project_id()
-        controlled_term = query.controlled_term or self.controlled_term()
-        query = Query(
-            main=main,
-            user=user,
-            id_by=id_by,
-            unobserved_by=unobserved_by,
-            except_by=except_by,
-            place=place,
-            project=project,
-            controlled_term=controlled_term,
-        )
-        return query
-
-    def has_users(self):
-        """Embed has a user counts table."""
-        return bool(re.search(TAXON_COUNTS_HEADER_PAT, self.description or ""))
-
-    def has_id_by_users(self):
-        """Embed has an id by user counts table."""
-        return bool(re.search(TAXON_IDBY_HEADER_PAT, self.description or ""))
-
-    def has_not_by_users(self):
-        """Embed has a not by user counts table."""
-        return bool(re.search(TAXON_NOTBY_HEADER_PAT, self.description or ""))
-
-    def has_observations(self):
-        """Embed has listed observations (e.g. from `[p]search obs`)."""
-        return bool(re.search(OBS_ID_PAT, self.description or ""))
-
-    def has_places(self):
-        """Embed has a place counts table."""
-        # prevent misdetect as 'not by' (unobserved_by_user_id=# can have a place filter applied)
-        return bool(re.search(TAXON_PLACES_HEADER_PAT, self.description or ""))
-
-    def listed_id_by_user_ids(self):
-        """Return listed users, if present."""
-        if not self.has_id_by_users():
-            return None
-
-        return [int(id) for id in re.findall(ID_BY_USER_ID_PAT, self.description)]
-
-    def listed_not_by_user_ids(self):
-        """Return listed users, if present."""
-        if not self.has_not_by_users():
-            return None
-
-        return [
-            int(id) for id in re.findall(UNOBSERVED_BY_USER_ID_PAT, self.description)
-        ]
-
-    def listed_observation_ids(self):
-        """Return listed observations, if present."""
-        if not self.has_observations():
-            return None
-
-        return [int(id) for id in re.findall(OBS_ID_PAT, self.description)]
-
-    def listed_place_ids(self):
-        """Return listed places, if present."""
-        if not self.has_places():
-            return None
-
-        return [int(id) for id in re.findall(PLACE_ID_PAT, self.description)]
-
-    def listed_user_ids(self):
-        """Return listed users, if present."""
-        if not self.has_users():
-            return None
-
-        return [int(id) for id in re.findall(USER_ID_PAT, self.description)]
-
-    def place_id(self):
-        """Return place_id(s) from embed, if present."""
-        place_id = self.params.get("place_id")
-        return int(place_id) if place_id else None
-
-    def project_id(self):
-        """Return project_id(s) from embed, if present."""
-        project_id = self.params.get("project_id")
-        return int(project_id) if project_id else None
-
-    def taxon_id(self):
-        """Return taxon_id(s) from embed, if present."""
-        taxon_id = self.params.get("taxon_id")
-        return int(taxon_id) if taxon_id else None
-
-    def controlled_term(self):
-        term_id = self.params.get("term_id")
-        if not term_id:
-            return None
-        term_value_id = self.params.get("term_value_id")
-        if not term_value_id:
-            return str(term_id)
-        return "{} {}".format(term_id, term_value_id)
-
-    def user_id(self):
-        """Return user_id(s) from embed, if present."""
-        user_id = self.params.get("user_id")
-        return int(user_id) if user_id else None
-
-    def unobserved_by_user_id(self):
-        """Return unobserved_by_user_id(s) from embed, if present."""
-        unobserved_by_user_id = self.params.get("unobserved_by_user_id")
-        return int(unobserved_by_user_id) if unobserved_by_user_id else None
-
-    def not_user_id(self):
-        """Return not_user_id(s) from embed, if present."""
-        not_user_id = self.params.get("not_user_id")
-        return int(not_user_id) if not_user_id else None
-
-    def ident_user_id(self):
-        """Return ident_user_id(s) from embed, if present."""
-        ident_user_id = self.params.get("ident_user_id")
-        return int(ident_user_id) if ident_user_id else None
-
-
-@format_items_for_embed
-def format_taxon_names_for_embed(*args, **kwargs):
-    """Format taxon names for output in embed."""
-    return format_taxon_names(*args, **kwargs)
-
-
-def format_taxon_title(taxon, lang=None):
-    """Format taxon title."""
-    title = format_taxon_name(taxon, lang=lang)
-    matched = taxon.matched_term
-    preferred_common_name = taxon.preferred_common_name
-    if lang and taxon.names:
-        name = next(
-            iter([name for name in taxon.names if name.get("locale") == lang]), None
-        )
-        if name:
-            preferred_common_name = name.get("name")
-    if matched not in (None, taxon.name, preferred_common_name):
-        invalid_names = (
-            [name["name"] for name in taxon.names if not name["is_valid"]]
-            if taxon.names
-            else []
-        )
-        if matched in invalid_names:
-            matched = f"~~{matched}~~"
-        title += f" ({matched})"
-    return title
-
-
-# TODO: refactor these two helpers as a single context manager so we can
-# supply custom emoji sets in the context block.
-def _add_place_emojis(query_response: QueryResponse, is_taxon_embed: bool = False):
-    if not query_response:
-        return False
-    if is_taxon_embed:
-        return query_response.place and not query_response.user
-    return query_response.place and not (
-        query_response.user or query_response.id_by or query_response.unobserved_by
-    )
-
-
-# Note: always call this after _add_place_emojis
-def _add_user_emojis(query_response: QueryResponse):
-    if not query_response:
-        return True
-    return not query_response.except_by
-
-
-EMOJI = {
-    "research": ":white_check_mark:",
-    "needs_id": ":large_orange_diamond:",
-    "casual": ":white_circle:",
-    "fave": ":star:",
-    "comment": ":speech_left:",
-    "community": ":busts_in_silhouette:",
-    "image": ":camera:",
-    "sound": ":sound:",
-    "ident": ":label:",
-}
-
-
-# Note: Consider broadening scope of module to INatHelpers to encompass things
-# like check_taxon_query, or else split to own mixin.
-class INatEmbeds(MixinMeta):
-    """Provide embeds for iNatCog."""
-
-    def check_taxon_query(self, ctx, query):
-        """Check for valid taxon query."""
-        if not isinstance(query, Query):
-            return
-        if not query.main:
-            args = ctx.message.content.split(" ", 1)[1]
-            reason = (
-                "I don't understand that query.\nPerhaps you meant one of:\n"
-                f"`{ctx.clean_prefix}tab {args}`\n"
-                f"`{ctx.clean_prefix}obs {args}`\n"
-                f"`{ctx.clean_prefix}search obs {args}`"
-            )
-            raise BadArgument(reason)
-
-    async def make_last_obs_embed(self, ctx, last):
-        """Return embed for recent observation link."""
-        if last.obs:
-            obs = last.obs
-            embed = await self.make_obs_embed(ctx, obs, url=last.url, preview=False)
-        else:
-            embed = make_embed(url=last.url)
-            mat = re.search(PAT_OBS_LINK, last.url)
-            obs_id = int(mat["obs_id"])
-            logger.debug("Observation not found for link: %d", obs_id)
-            embed.title = "No observation found for id: %d (deleted?)" % obs_id
-
-        shared_by = f"· shared {last.ago}"
-        if last.name:
-            shared_by += f" by @{last.name}"
-        embed.description = (
-            f"{embed.description}\n\n{shared_by}" if embed.description else shared_by
-        )
-        return embed
-
-    async def make_map_embed(self, ctx, taxa, lang=None):
-        """Return embed for an observation link."""
-        lang = await get_lang(ctx)
-        title = format_taxon_names_for_embed(
-            taxa, with_term=True, names_format="Range map for %s", lang=lang
-        )
-        inat_map_url = INatMapURL(self.api)
-        url = await inat_map_url.get_map_url_for_taxa(taxa)
-        return make_embed(title=title, url=url)
-
-    @contextlib.asynccontextmanager
-    async def sound_message_params(
-        self, channel, sounds: list, embed: discord.Embed, index=0
-    ):
-        """Given a sound URL, yield params to send embed with file (if possible) or just URL."""
-        if not sounds:
-            yield None
-            return
-        sound = sounds[index]
-        if isinstance(channel, DMChannel):
-            url_only = False
-            max_embed_file_size = MAX_EMBED_FILE_LEN
-        else:
-            url_only = not channel.permissions_for(channel.guild.me).attach_files
-            # Boosts could make this > default 8M maximum (95% due to overhead)
-            max_embed_file_size = channel.guild.filesize_limit * 0.95
-        sound_io = None
-
-        async with self.api.session.get(sound.url) as response:
-            try:
-                filename = response.url.name
-                sound_bytes = await response.read()
-            except OSError:
-                filename = None
-                sound_bytes = None
-
-        _embed = make_embed()
-        title = "Sound recording"
-        if len(sounds) > 1:
-            title += f" ({index + 1} of {len(sounds)})"
-        if filename:
-            title += f": {filename}"
-        _embed.title = title
-        _embed.url = sound.url
-        _embed.set_footer(text=sound.attribution)
-        embeds = [embed, _embed]
-        _params = {"embeds": embeds}
-
-        if not url_only:
-            if len(sound_bytes) <= max_embed_file_size:
-                sound_io = BytesIO(sound_bytes)
-
-            if sound_io:
-                _params["file"] = File(sound_io, filename=filename)
-                yield _params
-                sound_io.close()
-                return
-
-        yield _params
-
-    async def summarize_obs_spp_counts(self, taxon, obs_args):
-        observations = await self.api.get_observations(per_page=0, **obs_args)
-        if observations:
-            species = await self.api.get_observations(
-                "species_counts", per_page=0, **obs_args
-            )
-            observations_count = observations["total_results"]
-            species_count = species["total_results"]
-            url = obs_url_from_v1(obs_args)
-            species_url = obs_url_from_v1({**obs_args, "view": "species"})
-            if taxon and RANK_LEVELS[taxon.rank] <= RANK_LEVELS["species"]:
-                summary_counts = f"Total: [{observations_count:,}]({url})"
-            else:
-                summary_counts = (
-                    f"Total: [{observations_count:,}]({url}) "
-                    f"Species: [{species_count:,}]({species_url})"
-                )
-            return summary_counts
-        return ""
-
-    async def make_obs_counts_embed(self, query_response: QueryResponse):
-        """Return embed for observation counts from place or by user."""
-        formatted_counts = ""
-        taxon = query_response.taxon
-        user = query_response.user
-        place = query_response.place
-        unobserved_by = query_response.unobserved_by
-        id_by = query_response.id_by
-        count_args = query_response.obs_args()
-
-        title_query_response = copy.copy(query_response)
-        description = ""
-        if user or unobserved_by or id_by:
-            if user:
-                title_query_response.user = None
-                header = TAXON_COUNTS_HEADER
-            elif unobserved_by:
-                user = copy.copy(title_query_response.unobserved_by)
-                title_query_response.unobserved_by = None
-                header = TAXON_NOTBY_HEADER
-            elif id_by:
-                user = copy.copy(title_query_response.id_by)
-                title_query_response.id_by = None
-                header = TAXON_IDBY_HEADER
-            formatted_counts = await format_user_taxon_counts(
-                self, user, taxon, **count_args
-            )
-        elif place:
-            formatted_counts = await format_place_taxon_counts(
-                self, place, taxon, **count_args
-            )
-            title_query_response.place = None
-            header = TAXON_PLACES_HEADER
-        summary_counts = ""
-        title_query_args = title_query_response.obs_args()
-        summary_counts = await self.summarize_obs_spp_counts(taxon, title_query_args)
-        if formatted_counts:
-            description = f"\n{summary_counts}\n{header}\n{formatted_counts}"
-        else:
-            description = summary_counts
-
-        title_args = title_query_response.obs_args()
-        url = obs_url_from_v1(title_args)
-        full_title = f"Observations {title_query_response.obs_query_description()}"
-        embed = make_embed(url=url, title=full_title, description=description)
-        return embed
-
-    async def format_obs(
-        self,
-        ctx,
-        obs,
-        with_description=True,
-        with_link=False,
-        compact=False,
-        with_user=True,
-        lang=None,
-    ):
-        """Format an observation title & description."""
-
-        def format_count(label, count):
-            delim = " " if compact else ", "
-            return f"{delim}{EMOJI[label]}" + (str(count) if count > 1 else "")
-
-        def get_taxon_name(taxon):
-            if taxon:
-                taxon_str = format_taxon_name(
-                    taxon, with_rank=not compact, with_common=False
-                )
-            else:
-                taxon_str = "Unknown"
-            return taxon_str
-
-        def format_title(taxon, obs):
-            title = ""
-            taxon_str = get_taxon_name(taxon)
-            if with_link:
-                link_url = f"{WWW_BASE_URL}/observations/{obs.obs_id}"
-                taxon_str = f"[{taxon_str}]({link_url})"
-            title += taxon_str
-            if not compact:
-                title += f" by {user.login} " + EMOJI[obs.quality_grade]
-                if obs.faves_count:
-                    title += format_count("fave", obs.faves_count)
-                if obs.comments_count:
-                    title += format_count("comment", obs.comments_count)
-            return title
-
-        def format_summary(user, obs, taxon, taxon_summary):
-            summary = ""
-            if not compact:
-                taxon_str = get_taxon_name(taxon)
-                if taxon:
-                    common = (
-                        f" ({taxon.preferred_common_name})"
-                        if taxon.preferred_common_name
-                        else ""
-                    )
-                    link_url = f"{WWW_BASE_URL}/taxa/{taxon.id}"
-                    taxon_str = f"[{taxon_str}]({link_url}){common}"
-                summary += f"Taxon: {taxon_str}\n"
-            if taxon_summary:
-                means = taxon_summary.listed_taxon
-                status = taxon_summary.conservation_status
-                if status:
-                    formatted_status = format_taxon_conservation_status(status)
-                    summary += f"Conservation Status: {formatted_status}\n"
-                if means:
-                    summary += f"{format_taxon_establishment_means(means)}\n"
-            login = ""
-            if compact:
-                if with_user:
-                    login = user.login
-                summary += "\n"
-            else:
-                summary += "Observed by " + user.profile_link()
-            obs_on = ""
-            obs_at = ""
-            if obs.obs_on:
-                if compact:
-                    if obs.obs_on.date() == dt.datetime.now().date():
-                        if obs.time_obs:
-                            obs_on = obs.time_obs.strftime("%I:%M%P")
-                        else:
-                            obs_on = "today"
-                    elif obs.obs_on.year == dt.datetime.now().year:
-                        obs_on = obs.obs_on.strftime("%d-%b")
-                    else:
-                        obs_on = obs.obs_on.strftime("%b-%Y")
-                else:
-                    if obs.time_obs:
-                        obs_on = obs.time_obs.strftime("%c")
-                    else:
-                        obs_on = obs.obs_on.strftime("%a %b %d %Y")
-                    summary += " on " + obs_on
-            if obs.obs_at:
-                if compact:
-                    obs_at = obs.obs_at
-                else:
-                    summary += " at " + obs.obs_at
-            if compact:
-                line = " ".join((item for item in (login, obs_on, obs_at) if item))
-                if len(line) > 32:
-                    line = line[0:31] + "…"
-                summary += "`{0: <32}`".format(line)
-                summary += EMOJI[obs.quality_grade]
-                if obs.faves_count:
-                    summary += format_count("fave", obs.faves_count)
-                if obs.comments_count:
-                    summary += format_count("comment", obs.comments_count)
-                summary += format_media_counts(obs)
-            if with_description and obs.description:
-                # Contribute up to 10 lines from the description, and no more
-                # than 500 characters:
-                #
-                # TODO: if https://bugs.launchpad.net/beautifulsoup/+bug/1873787 is
-                # ever fixed, suppress the warning instead of adding this blank
-                # as a workaround.
-                text_description = html2markdown.convert(" " + obs.description)
-                lines = text_description.split("\n", 11)
-                description = "\n> %s" % "\n> ".join(lines[:10])
-                if len(lines) > 10:
-                    description += "\n> …"
-                if len(description) > 500:
-                    description = description[:498] + "…"
-                summary += description + "\n"
-            return summary
-
-        async def format_community_id(title, summary, obs, taxon_summary, lang=lang):
-            idents_count = ""
-            if obs.idents_count:
-                if obs.community_taxon:
-                    idents_count = (
-                        f"{EMOJI['community']} ({obs.idents_agree}/{obs.idents_count})"
-                    )
-                else:
-                    obs_idents_count = obs.idents_count if obs.idents_count > 1 else ""
-                    idents_count = f"{EMOJI['ident']}{obs_idents_count}"
-            if not compact:
-                summary += f" [obs#: {obs.obs_id}]"
-            if (
-                not compact
-                and obs.community_taxon
-                and obs.community_taxon.id != obs.taxon.id
-            ):
-                means_link = ""
-                status_link = ""
-                if taxon_summary:
-                    means = taxon_summary.listed_taxon
-                    status = taxon_summary.conservation_status
-                    if status:
-                        status_link = f"\nConservation Status: {format_taxon_conservation_status(status)}"
-                    if means:
-                        means_link = f"\n{format_taxon_establishment_means(means)}"
-                if lang:
-                    community_taxon = await get_taxon(
-                        self, ctx, obs.community_taxon.id, refresh_cache=False
-                    )
-                else:
-                    community_taxon = obs.community_taxon
-                summary = (
-                    f"{format_taxon_name(community_taxon, lang=lang)} "
-                    f"{status_link}{idents_count}{means_link}\n\n" + summary
-                )
-            else:
-                if idents_count:
-                    if compact:
-                        summary += " " + idents_count
-                    else:
-                        title += " " + idents_count
-            return (title, summary)
-
-        def format_media_counts(obs):
-            media_counts = ""
-            if obs.images:
-                media_counts += format_count("image", len(obs.images))
-            if obs.sounds:
-                media_counts += format_count("sound", len(obs.sounds))
-            return media_counts
-
-        async def get_taxon_summary(obs, **kwargs):
-            taxon_summary_raw = await self.api.get_obs_taxon_summary(
-                obs.obs_id, **kwargs
-            )
-            taxon_summary = TaxonSummary.from_json(taxon_summary_raw)
-            means = None
-            status = None
-            if taxon_summary:
-                listed = taxon_summary.listed_taxon
-                if listed:
-                    means = listed.establishment_means
-                status = taxon_summary.conservation_status
-            if means or status:
-                return taxon_summary
-            return None
-
-        if lang and obs.taxon:
-            taxon = await get_taxon(self, ctx, obs.taxon.id, refresh_cache=False)
-        else:
-            taxon = obs.taxon
-        user = obs.user
-        title = format_title(taxon, obs)
-        taxon_summary = None
-        community_taxon_summary = None
-        if not compact:
-            taxon_summary = await get_taxon_summary(obs)
-            if obs.community_taxon and obs.community_taxon.id != obs.taxon.id:
-                community_taxon_summary = await get_taxon_summary(obs, community=1)
-
-        summary = format_summary(user, obs, taxon, taxon_summary)
-        title, summary = await format_community_id(
-            title, summary, obs, community_taxon_summary, lang=lang
-        )
-        if not compact:
-            title += format_media_counts(obs)
-            if with_link:
-                link_url = f"{WWW_BASE_URL}/observations/{obs.obs_id}"
-                title = f"{title} [🔗]({link_url})"
-        return (title, summary)
-
-    async def make_obs_embed(self, ctx, obs, url, preview: Union[bool, int] = True):
-        """Return embed for an observation link."""
-        # pylint: disable=too-many-locals
-
-        def format_image_title_url(taxon, obs, num):
-            if taxon:
-                title = format_taxon_name(taxon)
-            else:
-                title = "Unknown"
-            title += f" (Image {num} of {len(obs.images)})"
-            mat = re.search(r"/photos/(\d+)", obs.images[num - 1].url)
-            if mat:
-                photo_id = mat[1]
-                url = f"{WWW_BASE_URL}/photos/{photo_id}"
-            else:
-                url = None
-
-            return (title, url)
-
-        embed = make_embed(url=url)
-
-        if obs:
-            image_only = False
-            error = None
-            if preview:
-                if isinstance(preview, bool):
-                    image_number = 1
-                else:
-                    image_number = preview
-                    image_only = True
-                if obs.images and image_number >= 1 and image_number <= len(obs.images):
-                    image = obs.images[image_number - 1]
-                    embed.set_image(url=image.url)
-                    embed.set_footer(text=image.attribution)
-                else:
-                    image_only = False
-                    if obs.images:
-                        num = len(obs.images)
-                        error = (
-                            f"*Image number out of range; must be between 1 and {num}.*"
-                        )
-                    else:
-                        error = "*This observation has no images.*"
-
-            if image_only:
-                (title, url) = format_image_title_url(obs.taxon, obs, image_number)
-                embed.title = title
-                embed.url = url
-            else:
-<<<<<<< HEAD
-                lang = await self.get_lang(ctx)
-                embed.title, summary = await self.format_obs(ctx, obs, lang=lang)
-=======
-                lang = await get_lang(ctx)
-                embed.title, summary = await self.format_obs(obs, lang=lang)
->>>>>>> eae96a90
-                if error:
-                    summary += "\n" + error
-                embed.description = summary
-        else:
-            mat = re.search(PAT_OBS_LINK, url)
-            if mat:
-                obs_id = int(mat["obs_id"])
-                logger.debug("Observation not found for: %s", obs_id)
-                embed.title = "No observation found for id: %s (deleted?)" % obs_id
-            else:
-                # If this happens, it's a bug (i.e. PAT_OBS_LINK should already match)
-                logger.error("Not an observation: %s", url)
-                embed.title = "Not an observation:"
-                embed.description = url
-
-        return embed
-
-    async def make_related_embed(self, ctx, taxa):
-        """Return embed for related taxa."""
-        lang = await get_lang(ctx)
-        names = format_taxon_names_for_embed(
-            taxa, with_term=True, names_format="**The taxa:** %s", lang=lang
-        )
-        taxa_iter = iter(taxa)
-        first_taxon = next(taxa_iter)
-        if len(taxa) == 1:
-            taxon = first_taxon
-        else:
-            first_taxon_ancestor_ids = first_taxon.ancestor_ids
-            first_set = set(first_taxon_ancestor_ids)
-            remaining_sets = [set(taxon.ancestor_ids) for taxon in taxa_iter]
-            common_ancestors = first_set.intersection(*remaining_sets)
-
-            common_ancestor_indices = [
-                first_taxon_ancestor_ids.index(ancestor_id)
-                for ancestor_id in common_ancestors
-            ]
-            preferred_place_id = await get_home(ctx)
-            if not common_ancestor_indices:
-                taxon = await get_taxon(
-                    self,
-                    ctx,
-                    TAXON_ID_LIFE,
-                    preferred_place_id=preferred_place_id,
-                    refresh_cache=False,
-                )
-            else:
-                common_ancestor_id = first_taxon_ancestor_ids[
-                    max(common_ancestor_indices)
-                ]
-                taxon = await get_taxon(
-                    self,
-                    ctx,
-                    common_ancestor_id,
-                    preferred_place_id=preferred_place_id,
-                    refresh_cache=False,
-                )
-
-        description = f"{names}\n**are related by {taxon.rank}**: {format_taxon_name(taxon, lang=lang)}"
-
-        return make_embed(title="Closest related taxon", description=description)
-
-    async def make_image_embed(self, ctx, taxon, index=1):
-        """Make embed showing default image for taxon."""
-        embed = make_embed(url=f"{WWW_BASE_URL}/taxa/{taxon.id}")
-
-<<<<<<< HEAD
-        lang = await self.get_lang(ctx)
-        title = format_taxon_title(taxon, lang=lang)
-        taxon_photo = None
-=======
-        lang = await get_lang(ctx)
-        title = format_taxon_title(rec, lang=lang)
-        image = None
-        attribution = None
->>>>>>> eae96a90
-
-        embed.title = title
-        if taxon.default_photo and not isinstance(taxon.default_photo, IconPhoto):
-            if index == 1:
-                taxon_photo = taxon.default_photo
-            else:
-                # - A taxon record may have a default_photo but no photos if the
-                #   photo is externally hosted (e.g. Flickr) and the record
-                #   was created from /v1/taxa/autocomplete (i.e. only has a
-                #   subset of the fields that /v1/taxa/# returns).
-                # - Or the user may have requested other than the default photo.
-                # - In either case, we retrieve the full record via taxon_id so
-                #   the photo will be set from the full-quality original in
-                #   taxon_photos.
-                if not taxon.taxon_photos or len(taxon.taxon_photos) == 0:
-                    response = await self.api.get_taxa(ctx, taxon.id)
-                    try:
-                        _taxon = Taxon.from_json(response["results"][0])
-                    except (TypeError, KeyError, IndexError):
-                        _taxon = None
-                else:
-                    _taxon = taxon
-                if _taxon and index <= len(_taxon.taxon_photos):
-                    taxon_photo = _taxon.taxon_photos[index - 1]
-        if taxon_photo:
-            embed.set_image(url=taxon_photo.original_url)
-            embed.set_footer(text=taxon_photo.attribution)
-        else:
-            if index == 1:
-                embed.description = "This taxon has no default photo."
-            else:
-                embed.description = f"This taxon does not have an image number {index}."
-
-        return embed
-
-    async def make_taxa_embed(
-        self, ctx, arg: Union[QueryResponse, Taxon], include_ancestors=True
-    ):
-        """Make embed describing taxa record."""
-        obs_cnt_filtered = False
-        adjectives = []
-        if isinstance(arg, QueryResponse):
-            taxon = arg.taxon
-            user = arg.user
-            place = arg.place
-            title_query_response = copy.copy(arg)
-            if user:
-                title_query_response.user = None
-            elif place:
-                title_query_response.place = None
-            obs_args = title_query_response.obs_args()
-            filter_args = copy.copy(obs_args)
-            del filter_args["taxon_id"]
-            obs_cnt = taxon.observations_count
-            obs_url = obs_url_from_v1(obs_args)
-            # i.e. any args other than the ones accounted for in rec.observations_count
-            if filter_args:
-                response = await self.api.get_observations(per_page=0, **obs_args)
-                if response:
-                    obs_cnt_filtered = True
-                    obs_cnt = response.get("total_results")
-            adjectives = arg.adjectives
-        elif isinstance(arg, Taxon):
-            taxon = arg
-            user = None
-            place = None
-            obs_args = {"taxon_id": taxon.id}
-            obs_cnt = taxon.observations_count
-            obs_url = obs_url_from_v1(obs_args)
-        else:
-            logger.error("Invalid input: %s", repr(arg))
-            raise BadArgument("Invalid input.")
-
-        embed = make_embed(url=f"{WWW_BASE_URL}/taxa/{taxon.id}")
-        p = self.p  # pylint: disable=invalid-name
-
-        async def format_description(
-            rec, status, means_fmtd, obs_cnt, obs_url, obs_cnt_filtered
-        ):
-            obs_fmt = f"[{obs_cnt:,}]({obs_url})"
-            if status:
-                status_link = format_taxon_conservation_status(
-                    status, brief=True, inflect=True
-                )
-                descriptor = " ".join([status_link, rec.rank])
-            else:
-                descriptor = p.a(rec.rank)
-            _observations = []
-            if adjectives:
-                _observations.append(", ".join(adjectives))
-            _observations.append(p.plural("observation", obs_cnt))
-            description = f"is {descriptor} with {obs_fmt} {' '.join(_observations)}"
-            if obs_cnt_filtered:
-                obs_without_taxon = copy.copy(title_query_response)
-                obs_without_taxon.taxon = None
-                description += (
-                    f" {obs_without_taxon.obs_query_description(with_adjectives=False)}"
-                )
-            if means_fmtd:
-                description += f" {means_fmtd}"
-            return description
-
-        async def format_ancestors(description, ancestors):
-            if ancestors:
-                description += " in: " + format_taxon_names(ancestors, hierarchy=True)
-            else:
-                description += "."
-            return description
-
-        lang = await get_lang(ctx)
-        title = format_taxon_title(taxon, lang=lang)
-
-        preferred_place_id = await get_home(ctx)
-        if place:
-            preferred_place_id = place.place_id
-        full_record = (
-            await self.api.get_taxa(
-                ctx, taxon.id, preferred_place_id=preferred_place_id
-            )
-        )["results"][0]
-        full_taxon = Taxon.from_json(full_record)
-        means = await get_taxon_preferred_establishment_means(self, ctx, full_taxon)
-        if means:
-            means_fmtd = format_taxon_establishment_means(means)
-        else:
-            means_fmtd = None
-        status = full_taxon.conservation_status
-        # Workaround for neither conservation_status record has both status_name and url:
-        # - /v1/taxa/autocomplete result has 'threatened' as status_name for
-        #   status 't' polar bear, but no URL
-        # - /v1/taxa/# for polar bear has the URL, but no status_name 'threatened'
-        # - therefore, our grubby hack is to put them together here
-        try:
-            if not status.status_name and taxon.conservation_status.status_name:
-                status.status_name = taxon.conservation_status.status_name
-        except AttributeError:
-            pass
-
-        description = await format_description(
-            taxon, status, means_fmtd, obs_cnt, obs_url, obs_cnt_filtered
-        )
-
-        if include_ancestors:
-            description = await format_ancestors(description, full_taxon.ancestors)
-
-        if user:
-            formatted_counts = await format_user_taxon_counts(
-                self, user, taxon, **arg.obs_args()
-            )
-            if formatted_counts:
-                description += f"\n{TAXON_COUNTS_HEADER}\n{formatted_counts}"
-        elif place:
-            formatted_counts = await format_place_taxon_counts(
-                self, place, taxon, **arg.obs_args()
-            )
-            if formatted_counts:
-                description += f"\n{TAXON_PLACES_HEADER}\n{formatted_counts}"
-
-        embed.title = title
-        embed.description = description
-        embed.set_thumbnail(
-            url=taxon.default_photo.square_url
-            if taxon.default_photo
-            else taxon.icon.url
-        )
-
-        return embed
-
-    async def get_user_project_stats(
-        self, project_id, user, category: str = "obs", with_rank: bool = True
-    ):
-        """Get user's ranked obs & spp stats for a project."""
-
-        async def get_unranked_count(*args, **kwargs):
-            _kwargs = {
-                "user_id": user.user_id,
-                "per_page": 0,
-                **kwargs,
-            }
-            if project_id:
-                _kwargs["project_id"] = project_id
-            response = await self.api.get_observations(*args, **_kwargs)
-            if response:
-                return response["total_results"]
-            return "unknown"
-
-        stats = None
-        rank = None
-        count = 0
-
-        if category == "taxa":
-            count = await get_unranked_count("species_counts")
-            if with_rank:
-                rank = "unranked"
-            return (count, rank)
-
-        kwargs = {}
-        if category == "spp":
-            kwargs["order_by"] = "species_count"
-        # TODO: cache for a short while so users can compare stats but not
-        # have to worry about stale data.
-        if with_rank:
-            if project_id:
-                kwargs["project_id"] = project_id
-            response = await self.api.get_observers_stats(**kwargs)
-            stats = [
-                ObserverStats.from_dict(observer) for observer in response["results"]
-            ]
-            if stats:
-                rank = next(
-                    (
-                        index + 1
-                        for (index, d) in enumerate(stats)
-                        if d.user_id == user.user_id
-                    ),
-                    None,
-                )
-                if rank:
-                    ranked = stats[rank - 1]
-                    count = (
-                        ranked.species_count
-                        if category == "spp"
-                        else ranked.observation_count
-                    )
-        if not (with_rank and rank):
-            if category == "spp":
-                count = await get_unranked_count("species_counts", hrank="species")
-            else:
-                count = await get_unranked_count()  # obs
-        if with_rank and not rank:
-            rank = ">500" if count > 0 else "unranked"
-        return (count, rank)
-
-    async def get_user_server_projects_stats(self, ctx, user):
-        """Get a user's stats for the server's main event projects."""
-        event_projects = None
-        if ctx.guild:
-            event_projects = await self.config.guild(ctx.guild).event_projects()
-        if not event_projects:
-            # No projects defined; implicit `ever` project for all-time stats
-            event_projects = {"ever": {"project_id": 0, "main": True}}
-        projects_by_id = {
-            int(event_projects[prj]["project_id"]): prj
-            for prj in event_projects
-            if event_projects[prj].get("main")
-        }
-        project_ids = [project_id for project_id in projects_by_id if project_id]
-        projects = await self.api.get_projects(project_ids, refresh_cache=True)
-        stats = []
-        for project_id in projects_by_id:
-            if project_id and project_id not in projects:
-                continue
-            # Project id 0 is a pseudo-project consisting of just one person
-            # - this allows a server to define user's all-time stats to put in
-            #   `,me` without a project to track them
-            # - set up this special stats item with:
-            #   `,inat set event ever 0 true`
-            # - note that
-            if project_id:
-                user_project = UserProject.from_dict(projects[project_id]["results"][0])
-                is_member = user.user_id in user_project.observed_by_ids()
-            else:
-                is_member = True
-            if is_member:
-                abbrev = projects_by_id[int(project_id)]
-                obs_stats = await self.get_user_project_stats(
-                    project_id, user, with_rank=False
-                )
-                spp_stats = await self.get_user_project_stats(
-                    project_id, user, category="spp", with_rank=False
-                )
-                taxa_stats = await self.get_user_project_stats(
-                    project_id, user, category="taxa", with_rank=False
-                )
-                emoji = event_projects[abbrev].get("emoji")
-                stats.append(
-                    (project_id, abbrev, emoji, obs_stats, spp_stats, taxa_stats)
-                )
-        return stats
-
-    async def make_user_embed(self, ctx, member, user):
-        """Make an embed for user including user stats."""
-        description = f"{member.mention} is {user.profile_link()}"
-        if ctx.guild:
-            event_projects = await self.config.guild(ctx.guild).event_projects() or {}
-            main_projects = {
-                event_project: event_projects[event_project]
-                for event_project in event_projects
-                if event_projects[event_project].get("main")
-            }
-            # The "master project" for the server is hardcoded to be the event project with the abbrev "ever"
-            # - if it is defined and has a custom emoji set, use that
-            # - otherwise, fall back to :white_check_mark: to indicate a mod-added member in this server
-            master_project = main_projects.get("ever")
-            master_project_emoji = (
-                master_project and master_project.get("emoji")
-            ) or ":white_check_mark:"
-            if master_project_emoji and await has_valid_user_config(
-                self, member, False
-            ):
-                description += f" {master_project_emoji}"
-        embed = make_embed()
-        project_stats = await self.get_user_server_projects_stats(ctx, user)
-        for (
-            project_id,
-            abbrev,
-            emoji,
-            obs_stats,
-            spp_stats,
-            taxa_stats,
-        ) in project_stats:
-            obs_count, _obs_rank = obs_stats
-            spp_count, _spp_rank = spp_stats
-            taxa_count, _taxa_rank = taxa_stats
-            obs_args = {"user_id": user.user_id}
-            if int(project_id):
-                obs_args["project_id"] = project_id
-            obs_url = obs_url_from_v1(
-                {**obs_args, "view": "observations", "verifiable": "any"}
-            )
-            spp_url = obs_url_from_v1(
-                {**obs_args, "view": "species", "verifiable": "any", "hrank": "species"}
-            )
-            taxa_url = obs_url_from_v1(
-                {**obs_args, "view": "species", "verifiable": "any"}
-            )
-            fmt = (
-                f"[{obs_count:,}]({obs_url}) / [{spp_count:,}]({spp_url}) / "
-                f"[{taxa_count:,}]({taxa_url})"
-            )
-            embed.add_field(
-                name=f"Obs / Spp / Leaf taxa ({abbrev})", value=fmt, inline=True
-            )
-        embed.description = description
-        ids = user.identifications_count
-        url = f"[{ids:,}]({WWW_BASE_URL}/identifications?user_id={user.user_id})"
-        embed.add_field(name="Ids", value=url, inline=True)
-        return embed
-
-    async def make_stats_embed(self, member, user, project):
-        """Make an embed for user showing stats for a project."""
-        embed = make_embed(
-            title=project.title, url=project.url, description=member.mention
-        )
-        project_id = project.project_id
-        obs_count, obs_rank = await self.get_user_project_stats(project_id, user)
-        spp_count, spp_rank = await self.get_user_project_stats(
-            project_id, user, category="spp"
-        )
-        taxa_count, _taxa_rank = await self.get_user_project_stats(
-            project_id, user, category="taxa"
-        )
-        obs_args = {"project_id": project.project_id, "user_id": user.user_id}
-        obs_url = obs_url_from_v1(
-            {**obs_args, "view": "observations", "verifiable": "any"}
-        )
-        spp_url = obs_url_from_v1(
-            {**obs_args, "view": "species", "verifiable": "any", "hrank": "species"}
-        )
-        taxa_url = obs_url_from_v1({**obs_args, "view": "species", "verifiable": "any"})
-        fmt = (
-            f"[{obs_count:,}]({obs_url}) (#{obs_rank}) / "
-            f"[{spp_count:,}]({spp_url}) (#{spp_rank}) / "
-            f"[{taxa_count:,}]({taxa_url})"
-        )
-        embed.add_field(
-            name="Obs (rank) / Spp (rank) / Leaf taxa", value=fmt, inline=True
-        )
-        return embed
-
-    async def add_obs_reaction_emojis(self, ctx, msg, query_response: QueryResponse):
-        """Add obs embed reaction emojis."""
-        reaction_emojis = (
-            OBS_PLACE_REACTION_EMOJIS
-            if _add_place_emojis(query_response)
-            else OBS_REACTION_EMOJIS
-            if _add_user_emojis(query_response)
-            else []
-        )
-        return await add_reactions_with_cancel(ctx, msg, reaction_emojis)
-
-    async def add_taxon_reaction_emojis(
-        self,
-        ctx,
-        msg,
-        query_response: Union[QueryResponse, Taxon],
-        taxonomy=True,
-        with_keep=False,
-    ):
-        """Add taxon embed reaction emojis."""
-        if isinstance(query_response, QueryResponse):
-            taxon = query_response.taxon
-        else:
-            taxon = query_response
-            query_response = None
-        add_place_emojis = _add_place_emojis(query_response, True)
-        if taxonomy and len(taxon.ancestor_ids) > 2:
-            reaction_emojis = (
-                TAXON_PLACE_REACTION_EMOJIS
-                if add_place_emojis
-                else TAXON_REACTION_EMOJIS
-                if _add_user_emojis(query_response)
-                else []
-            )
-        else:
-            reaction_emojis = (
-                NO_PARENT_TAXON_PLACE_REACTION_EMOJIS
-                if add_place_emojis
-                else NO_PARENT_TAXON_REACTION_EMOJIS
-                if _add_user_emojis(query_response)
-                else []
-            )
-        return await add_reactions_with_cancel(ctx, msg, reaction_emojis, with_keep=with_keep)
-
-    async def send_embed_for_taxon_image(
-        self, ctx, query_response: Union[QueryResponse, Taxon], index=1, with_keep=False
-    ):
-        """Make embed for taxon image & send."""
-        msg = await ctx.send(
-            embed=await self.make_image_embed(ctx, query_response, index)
-        )
-        # TODO: drop taxonomy=False when #139 is fixed
-        # - This workaround omits Taxonomy reaction to make it less likely a
-        #   user will break the display; they can use `,last t` to get the taxon
-        #   display with taxonomy instead, if they need it.
-        # - Note: a tester may still manually add the :regional_indicator_t:
-        #   reaction to test the feature in its current, broken state.
-        return await self.add_taxon_reaction_emojis(
-            ctx, msg, query_response, taxonomy=False, with_keep=with_keep
-        )
-
-    async def send_embed_for_taxon(
-        self, ctx, query_response, include_ancestors=True, with_keep=False
-    ):
-        """Make embed for taxon & send."""
-        msg = await ctx.send(
-            embed=await self.make_taxa_embed(
-                ctx, query_response, include_ancestors=include_ancestors
-            )
-        )
-        return await self.add_taxon_reaction_emojis(
-            ctx, msg, query_response, with_keep=with_keep
-        )
-
-    async def send_obs_embed(self, ctx, embed, obs, **reaction_params):
-        """Send observation embed and sound."""
-        msg = None
-        if obs and obs.sounds:
-            async with self.sound_message_params(
-                ctx.channel, obs.sounds, embed=embed
-            ) as params:
-                if params:
-                    msg = await ctx.channel.send(**params)
-        if not msg:
-            msg = await ctx.channel.send(embed=embed)
-
-        return await add_reactions_with_cancel(ctx, msg, [], **reaction_params)
-
-    def get_inat_url_ids(self, url):
-        """Match taxon_id & optional place_id/user_id from an iNat taxon or obs URL."""
-        taxon_id = None
-        place_id = None
-        inat_user_id = None
-        mat = re.match(PAT_TAXON_LINK, url)
-        if not mat:
-            mat = re.match(PAT_OBS_TAXON_LINK, url)
-            if mat:
-                place_id = mat["place_id"]
-                inat_user_id = mat["user_id"]
-        if mat:
-            taxon_id = mat["taxon_id"]
-        return (taxon_id, place_id, inat_user_id)
-
-    async def maybe_update_user(
-        self,
-        ctx,
-        msg: discord.Message,
-        action: str,
-        member: Optional[discord.Member] = None,
-        user: Optional[User] = None,
-    ):
-        """Add or remove user count in the embed if valid."""
-        inat_user = None
-        if member:
-            try:
-                inat_user = await self.user_table.get_user(member)
-            except LookupError:
-                return
-        if user:
-            inat_user = user
-        if not inat_user:
-            return
-
-        counts_pat = r"(\n|^)\[[0-9, \(\)]+\]\(.*?\) " + inat_user.login
-        inat_embed = msg.embeds[0]
-        if inat_embed.taxon_id():
-            taxon = await get_taxon(
-                self, ctx, inat_embed.taxon_id(), refresh_cache=False
-            )
-        else:
-            taxon = None
-        # Observed by count add/remove for taxon:
-        await self.edit_totals_locked(msg, taxon, inat_user, action, counts_pat)
-
-    async def maybe_update_place(
-        self,
-        ctx,
-        msg: discord.Message,
-        user: discord.Member,
-        action: str,
-        place: Place = None,
-    ):
-        """Add or remove place count in the embed if valid."""
-        try:
-            await self.user_table.get_user(user)
-        except LookupError:
-            return
-
-        update_place = None
-        if place is None:
-            try:
-                update_place = await self.place_table.get_place(msg.guild, "home", user)
-            except LookupError:
-                return
-        else:
-            update_place = place
-
-        inat_embed = msg.embeds[0]
-        place_counts_pat = r"(\n|^)\[[0-9, \(\)]+\]\(.*?\) " + re.escape(
-            update_place.display_name
-        )
-        if inat_embed.taxon_id():
-            taxon = await get_taxon(
-                self, ctx, inat_embed.taxon_id(), refresh_cache=False
-            )
-        else:
-            taxon = None
-        await self.edit_place_totals_locked(
-            msg, taxon, update_place, action, place_counts_pat
-        )
-
-    async def query_locked(self, msg, user, prompt, timeout):
-        """Query member with user lock."""
-
-        async def is_query_response(response):
-            # so we can ignore '[p]cancel` too. doh!
-            # - FIXME: for the love of Pete, why does response.content
-            #   contain the cancel command? then we could remove this
-            #   foolishness.
-            prefixes = await self.bot.get_valid_prefixes(msg.guild)
-            config = self.config.guild(msg.guild)
-            other_bot_prefixes = await config.bot_prefixes()
-            all_prefixes = prefixes + other_bot_prefixes
-            ignore_prefixes = r"|".join(re.escape(prefix) for prefix in all_prefixes)
-            prefix_pat = re.compile(r"^({prefixes})".format(prefixes=ignore_prefixes))
-            return not re.match(prefix_pat, response.content)
-
-        response = None
-        if user.id not in self.predicate_locks:
-            self.predicate_locks[user.id] = asyncio.Lock()
-        lock = self.predicate_locks[user.id]
-        if lock.locked():
-            # An outstanding query for this user hasn't been answered.
-            # They must answer it or the timeout must expire before they
-            # can start another interaction.
-            return
-
-        async with self.predicate_locks[user.id]:
-            query = await msg.channel.send(prompt)
-            try:
-                response = await self.bot.wait_for(
-                    "message_without_command",
-                    check=MessagePredicate.same_context(channel=msg.channel, user=user),
-                    timeout=timeout,
-                )
-            except asyncio.TimeoutError:
-                with contextlib.suppress(discord.HTTPException):
-                    await query.delete()
-                    return
-
-            # Cleanup messages:
-            if await is_query_response(response):
-                try:
-                    await msg.channel.delete_messages((query, response))
-                except (discord.HTTPException, AttributeError):
-                    # In case the bot can't delete other users' messages:
-                    with contextlib.suppress(discord.HTTPException):
-                        await query.delete()
-            else:
-                # Response was a command for another bot: just delete the prompt
-                # and discard the response.
-                with contextlib.suppress(discord.HTTPException):
-                    await query.delete()
-                response = None
-        return response
-
-    async def maybe_update_user_by_name(
-        self, ctx, msg: discord.Message, member: discord.Member
-    ):
-        """Prompt for a user by name and update the embed if provided & valid."""
-        try:
-            await self.user_table.get_user(member)
-        except LookupError:
-            return
-        response = await self.query_locked(
-            msg,
-            member,
-            "Add or remove which user (you have 15 seconds to answer)?",
-            15,
-        )
-        if response:
-            try:
-                _user = await self.query.get_inat_user(ctx, response.content)
-            except (LookupError, discord.ext.commands.errors.BadArgument) as error:
-                error_msg = await msg.channel.send(error)
-                await asyncio.sleep(15)
-                with contextlib.suppress(discord.HTTPException):
-                    await error_msg.delete()
-                return
-
-            await self.maybe_update_user(ctx, msg, user=_user, action="toggle")
-
-    async def maybe_update_place_by_name(
-        self, ctx, msg: discord.Message, user: discord.Member
-    ):
-        """Prompt user for place by name and update the embed if provided & valid."""
-        try:
-            await self.user_table.get_user(user)
-        except LookupError:
-            return
-        response = await self.query_locked(
-            msg,
-            user,
-            "Add or remove which place (you have 15 seconds to answer)?",
-            15,
-        )
-        if response:
-            try:
-                place = await self.place_table.get_place(
-                    msg.guild, response.content, user
-                )
-            except LookupError as error:
-                error_msg = await msg.channel.send(error)
-                await asyncio.sleep(15)
-                with contextlib.suppress(discord.HTTPException):
-                    await error_msg.delete()
-                return
-
-            await self.maybe_update_place(ctx, msg, user, "toggle", place)
-
-    async def maybe_update_taxonomy(self, ctx, message):
-        """Update taxonomy in taxon embed, if applicable."""
-        embeds = message.embeds
-        inat_embed = embeds[0]
-        description = inat_embed.description or ""
-        new_description = re.sub(TAXONOMY_PAT, "", description)
-        if new_description == description:
-            response = await self.api.get_taxa(
-                ctx, inat_embed.taxon_id(), refresh_cache=False
-            )
-            full_taxon = Taxon.from_json(response["results"][0])
-            if full_taxon:
-                formatted_names = format_taxon_names(
-                    full_taxon.ancestors, hierarchy=True
-                )
-                hierarchy = re.sub(HIERARCHY_PAT, "", formatted_names, 1)
-                new_description = re.sub(
-                    NO_TAXONOMY_PAT,
-                    " in:\n" + hierarchy + r"\1",
-                    description,
-                    1,
-                )
-            else:
-                return
-        inat_embed.description = new_description
-        await message.edit(embed=inat_embed)
-
-    async def update_totals(
-        self,
-        description,
-        taxon,
-        inat_user,
-        action,
-        inat_embed,
-        counts_pat,
-    ):
-        """Update the totals for the embed."""
-        unobserved = inat_embed.has_not_by_users()
-        ident = inat_embed.has_id_by_users()
-        if not (unobserved or ident):
-            # Add/remove always results in a change to totals, so remove:
-            description = re.sub(
-                r"\n\[[0-9, \(\)]+?\]\(.*?\) \*total\*", "", description
-            )
-
-        matches = re.findall(
-            r"\n\[[0-9, \(\)]+\]\(.*?\) (?P<user_id>[-_a-z0-9]+)", description
-        )
-        count_params = {**inat_embed.params}
-        if action == "remove":
-            # Remove the header if last one and the user's count:
-            if len(matches) == 1:
-                if unobserved:
-                    description = re.sub(TAXON_NOTBY_HEADER_PAT, "", description)
-                elif ident:
-                    description = re.sub(TAXON_IDBY_HEADER_PAT, "", description)
-                else:
-                    description = re.sub(TAXON_COUNTS_HEADER_PAT, "", description)
-            description = re.sub(counts_pat + r".*?((?=\n)|$)", "", description)
-        else:
-            # Add the header if first one and the user's count:
-            if not matches:
-                if unobserved:
-                    # not currently possible (new :hash: reaction starts 'by' embed)
-                    description += "\n" + TAXON_NOTBY_HEADER
-                elif ident:
-                    # not currently possible (new :hash: reaction starts 'by' embed)
-                    description += "\n" + TAXON_IDBY_HEADER
-                else:
-                    description += "\n" + TAXON_COUNTS_HEADER
-            user_id = inat_user.user_id
-            if unobserved:
-                count_params["unobserved_by_user_id"] = user_id
-            elif ident:
-                count_params["ident_user_id"] = user_id
-            else:
-                count_params["user_id"] = user_id
-            formatted_counts = await format_user_taxon_counts(
-                self,
-                inat_user,
-                taxon,
-                **count_params,
-            )
-            description += "\n" + formatted_counts
-
-        if not (unobserved or ident):
-            matches = re.findall(
-                r"\n\[[0-9, \(\)]+\]\(.*?[?&]user_id=(?P<user_id>\d+).*?\)",
-                description,
-            )
-            # Total added only if more than one user:
-            if len(matches) > 1:
-                user_ids = ",".join(matches)
-                count_params["user_id"] = user_ids
-                formatted_counts = await format_user_taxon_counts(
-                    self,
-                    user_ids,
-                    taxon,
-                    **count_params,
-                )
-                description += f"\n{formatted_counts}"
-                return description
-        return description
-
-    async def edit_totals_locked(
-        self,
-        msg,
-        taxon,
-        inat_user,
-        action,
-        counts_pat,
-    ):
-        """Update totals for message locked."""
-        if msg.id not in self.reaction_locks:
-            self.reaction_locks[msg.id] = asyncio.Lock()
-        async with self.reaction_locks[msg.id]:
-            # If permitted, refetch the message because it may have changed prior to
-            # acquiring lock
-            if (
-                msg.guild
-                and not msg.channel.permissions_for(msg.guild.me).read_message_history
-            ):
-                try:
-                    msg = await msg.channel.fetch_message(msg.id)
-                except discord.errors.NotFound:
-                    return  # message has been deleted, nothing left to do
-            embeds = msg.embeds
-            inat_embed = INatEmbed.from_discord_embed(embeds[0])
-            description = inat_embed.description or ""
-            mat = re.search(counts_pat, description)
-            if action == "toggle":
-                action = "remove" if mat else "add"
-
-            if (mat and (action == "remove")) or (not mat and (action == "add")):
-                description = await self.update_totals(
-                    description,
-                    taxon,
-                    inat_user,
-                    action,
-                    inat_embed,
-                    counts_pat,
-                )
-                if len(description) > MAX_EMBED_DESCRIPTION_LEN:
-                    raise NoRoomInDisplay(
-                        "No more room for additional users in this display."
-                    )
-                inat_embed.description = description
-                # Image embeds use the footer for photo attribution.
-                if not inat_embed.image:
-                    if not inat_embed.has_not_by_users() and re.search(
-                        r"\*total\*", inat_embed.description
-                    ):
-                        inat_embed.set_footer(
-                            text="User counts may not add up to "
-                            "the total if they changed since they were added. "
-                            "Remove, then add them again to update their counts."
-                        )
-                    else:
-                        if not inat_embed.image:
-                            inat_embed.set_footer(text="")
-                await msg.edit(embed=inat_embed)
-
-    async def update_place_totals(
-        self, description, taxon, place, action, inat_embed, place_counts_pat
-    ):
-        """Update the place totals for the embed."""
-        # Add/remove always results in a change to totals, so remove:
-        description = re.sub(r"\n\[[0-9, \(\)]+?\]\(.*?\) \*total\*", "", description)
-
-        matches = re.findall(r"\n\[[0-9, \(\)]+\]\(.*?\) (.*?)(?=\n|$)", description)
-        count_params = {**inat_embed.params, "place_id": place.place_id}
-        if action == "remove":
-            # Remove the header if last one and the place's count:
-            if len(matches) == 1:
-                description = re.sub(TAXON_PLACES_HEADER_PAT, "", description)
-            description = re.sub(place_counts_pat + r".*?((?=\n)|$)", "", description)
-        else:
-            # Add the header if first one and the place's count:
-            if not matches:
-                description += "\n" + TAXON_PLACES_HEADER
-            formatted_counts = await format_place_taxon_counts(
-                self,
-                place,
-                taxon,
-                **count_params,
-            )
-            description += "\n" + formatted_counts
-
-        matches = re.findall(
-            r"\n\[[0-9, \(\)]+\]\(.*?\?place_id=(?P<place_id>\d+)&.*?\)",
-            description,
-        )
-        # Total added only if more than one place:
-        if len(matches) > 1:
-            place_ids = ",".join(matches)
-            formatted_counts = await format_place_taxon_counts(
-                self,
-                place_ids,
-                taxon,
-                **count_params,
-            )
-            description += f"\n{formatted_counts}"
-            return description
-        return description
-
-    async def edit_place_totals_locked(
-        self, msg, taxon, place, action, place_counts_pat
-    ):
-        """Update place totals for message locked."""
-        if msg.id not in self.reaction_locks:
-            self.reaction_locks[msg.id] = asyncio.Lock()
-        async with self.reaction_locks[msg.id]:
-            # If permitted, refetch the message because it may have changed prior to
-            # acquiring lock
-            if (
-                msg.guild
-                and not msg.channel.permissions_for(msg.guild.me).read_message_history
-            ):
-                try:
-                    msg = await msg.channel.fetch_message(msg.id)
-                except discord.errors.NotFound:
-                    return  # message has been deleted, nothing left to do
-            embeds = msg.embeds
-            inat_embed = INatEmbed.from_discord_embed(embeds[0])
-            description = inat_embed.description or ""
-            mat = re.search(place_counts_pat, description)
-            if action == "toggle":
-                action = "remove" if mat else "add"
-
-            if (mat and (action == "remove")) or (not mat and (action == "add")):
-                description = await self.update_place_totals(
-                    description, taxon, place, action, inat_embed, place_counts_pat
-                )
-                if len(description) > MAX_EMBED_DESCRIPTION_LEN:
-                    raise NoRoomInDisplay(
-                        "No more room for additional places in this display."
-                    )
-                inat_embed.description = description
-                if re.search(r"\*total\*", inat_embed.description):
-                    inat_embed.set_footer(
-                        text="Non-overlapping place counts may not add up to "
-                        "the total if they changed since they were added. "
-                        "Remove, then add them again to update their counts."
-                    )
-                else:
-                    inat_embed.set_footer(text="")
-                await msg.edit(embed=inat_embed)
+"""Module to handle iNat embed concerns."""
+import asyncio
+import contextlib
+import copy
+import datetime as dt
+from io import BytesIO
+import logging
+import re
+from typing import Optional, Union
+from urllib.parse import parse_qs, urlsplit
+
+import discord
+from discord import DMChannel, File
+from dronefly.core.formatters.generic import (
+    RANK_LEVELS,
+    format_taxon_conservation_status,
+    format_taxon_establishment_means,
+    format_taxon_name,
+)
+from dronefly.core.formatters.discord import format_taxon_names
+from dronefly.core.models.taxon import RANK_LEVELS, Taxon
+from dronefly.core.parsers.url import (
+    MARKDOWN_LINK,
+    PAT_OBS_LINK,
+    PAT_OBS_QUERY,
+    PAT_OBS_TAXON_LINK,
+    PAT_TAXON_LINK,
+)
+from dronefly.core.query.query import EMPTY_QUERY, Query, TaxonQuery
+import html2markdown
+from pyinaturalist.models import IconPhoto, TaxonSummary
+from redbot.core.commands import BadArgument, Context
+from redbot.core.utils.predicates import MessagePredicate
+
+from ..base_classes import (
+    Place,
+    QueryResponse,
+    WWW_BASE_URL,
+)
+from ..embeds.common import (
+    add_reactions_with_cancel,
+    format_items_for_embed,
+    make_embed,
+    MAX_EMBED_DESCRIPTION_LEN,
+    MAX_EMBED_FILE_LEN,
+    NoRoomInDisplay,
+)
+from ..interfaces import MixinMeta
+from ..maps import INatMapURL
+from ..projects import UserProject, ObserverStats
+from ..taxa import (
+    format_place_taxon_counts,
+    format_user_taxon_counts,
+    get_taxon,
+    get_taxon_preferred_establishment_means,
+    TAXON_ID_LIFE,
+    TAXON_COUNTS_HEADER,
+    TAXON_COUNTS_HEADER_PAT,
+    TAXON_PLACES_HEADER,
+    TAXON_PLACES_HEADER_PAT,
+    TAXON_NOTBY_HEADER,
+    TAXON_NOTBY_HEADER_PAT,
+    TAXON_IDBY_HEADER,
+    TAXON_IDBY_HEADER_PAT,
+)
+from ..users import User
+from ..utils import get_home, get_lang, has_valid_user_config, obs_url_from_v1
+
+logger = logging.getLogger('red.dronefly.' + __name__)
+
+HIERARCHY_PAT = re.compile(r".*?(?=>)", re.DOTALL)
+NO_TAXONOMY_PAT = re.compile(r"(\n__.*)?$", re.DOTALL)
+SHORT_DATE_PAT = re.compile(
+    r"(^.*\d{1,2}:\d{2}(:\d{2})?(\s+(am|pm))?)(.*$)", flags=re.I
+)
+TAXONOMY_PAT = re.compile(r"in:(?P<taxonomy>.*?(?=\n__.*$)|.*$)", re.DOTALL)
+
+OBS_ID_PAT = re.compile(r"\(.*/observations/(?P<obs_id>\d+).*?\)")
+PLACE_ID_PAT = re.compile(
+    r"\n\[[0-9, \(\)]+\]\(.*?[\?\&]place_id=(?P<place_id>\d+).*?\)"
+)
+UNOBSERVED_BY_USER_ID_PAT = re.compile(
+    r"\n\[[0-9, \(\)]+\]\(.*?[\?\&]unobserved_by_user_id=(?P<unobserved_by_user_id>\d+).*?\)",
+)
+ID_BY_USER_ID_PAT = re.compile(
+    r"\n\[[0-9, \(\)]+\]\(.*?[\?\&]ident_user_id=(?P<ident_user_id>\d+).*?\)",
+)
+USER_ID_PAT = re.compile(r"\n\[[0-9 \(\)]+\]\(.*?[\?\&]user_id=(?P<user_id>\d+).*?\)")
+
+REACTION_EMOJI = {
+    "self": "\N{BUST IN SILHOUETTE}",
+    "user": "\N{BUSTS IN SILHOUETTE}",
+    "home": "\N{HOUSE BUILDING}",
+    "place": "\N{EARTH GLOBE EUROPE-AFRICA}",
+    "taxonomy": "\N{REGIONAL INDICATOR SYMBOL LETTER T}",
+}
+TAXON_REACTION_EMOJIS = list(map(REACTION_EMOJI.get, ["self", "user", "taxonomy"]))
+NO_PARENT_TAXON_REACTION_EMOJIS = list(map(REACTION_EMOJI.get, ["self", "user"]))
+TAXON_PLACE_REACTION_EMOJIS = list(
+    map(REACTION_EMOJI.get, ["home", "place", "taxonomy"])
+)
+NO_PARENT_TAXON_PLACE_REACTION_EMOJIS = list(map(REACTION_EMOJI.get, ["home", "place"]))
+OBS_REACTION_EMOJIS = NO_PARENT_TAXON_REACTION_EMOJIS
+OBS_PLACE_REACTION_EMOJIS = NO_PARENT_TAXON_PLACE_REACTION_EMOJIS
+
+# pylint: disable=no-member, assigning-non-slot
+# - See https://github.com/PyCQA/pylint/issues/981
+
+
+class INatEmbed(discord.Embed):
+    """Base class for INat embeds."""
+
+    taxon_url: str = None
+    obs_url: str = None
+    taxonomy: str = None
+    params: dict = {}
+
+    @classmethod
+    def from_discord_embed(cls, embed: discord.Embed):
+        """Create an iNat embed from a discord.Embed."""
+        return cls.from_dict(embed.to_dict())
+
+    @classmethod
+    def from_dict(cls, data: dict):
+        """Create an iNat embed from a dict."""
+        inat_embed = super(cls, INatEmbed).from_dict(data)
+        inat_embed.obs_url = inat_embed.get_observations_url()
+        inat_embed.taxon_url, taxon_id = inat_embed.get_taxon_url()
+        inat_embed.taxonomy = inat_embed.get_taxonomy()
+        inat_embed.params = inat_embed.get_params(taxon_id)
+        return inat_embed
+
+    def __init__(self):
+        super().__init__()
+        self.obs_url = self.get_observations_url()
+        self.taxon_url, taxon_id = self.get_taxon_url()
+        self.taxonomy = self.get_taxonomy()
+        self.params = self.get_params(taxon_id)
+
+    def get_observations_url(self):
+        """Return observations url, if present."""
+        if self.url:
+            if re.match(PAT_OBS_QUERY, self.url):
+                return self.url
+        # url may be in first link of body (i.e. observations count)
+        mat = re.search(MARKDOWN_LINK, self.description) if self.description else None
+        if mat:
+            mat = re.search(PAT_OBS_QUERY, mat["url"])
+            if mat:
+                return mat["url"]
+        return None
+
+    def get_taxon_url(self):
+        """Return taxon url and the taxon_id in it, if present."""
+        if self.url:
+            mat = re.match(PAT_TAXON_LINK, self.url)
+            if mat:
+                return (mat["url"], mat["taxon_id"])
+        # url may be in first link of body (i.e. Taxon in an observations embed)
+        mat = re.search(MARKDOWN_LINK, self.description) if self.description else None
+        if mat:
+            mat = re.search(PAT_TAXON_LINK, mat["url"])
+            if mat:
+                return (mat["url"], mat["taxon_id"])
+        return (None, None)
+
+    def get_taxonomy(self):
+        """Return taxonomy for the embed."""
+        if not self.description:
+            return ""
+        mat = re.search(TAXONOMY_PAT, self.description)
+        if mat:
+            return mat["taxonomy"]
+        return ""
+
+    def get_params(self, taxon_id=None):
+        """Return recognized params for the embed."""
+        url = self.obs_url or self.taxon_url or self.url
+        if self.params or not url:
+            return self.params
+
+        params = parse_qs(urlsplit(url).query)
+        # TODO: we should leave these as-is and use urlencode with doseq=True
+        # instead to put the URL back together later
+        new_params = {key: ",".join(params[key]) for key in params}
+        if taxon_id:
+            new_params["taxon_id"] = taxon_id
+        return new_params
+
+    def inat_content_as_dict(self):
+        """Return iNat content from embed as dict."""
+        content = dict()
+        content["listed_id_by_user_ids"] = self.listed_id_by_user_ids()
+        content["listed_not_by_user_ids"] = self.listed_not_by_user_ids()
+        content["listed_place_ids"] = self.listed_place_ids()
+        content["listed_user_ids"] = self.listed_user_ids()
+        content["listed_observation_ids"] = self.listed_observation_ids()
+        content["place_id"] = self.place_id()
+        content["taxon_id"] = self.taxon_id()
+        content["user_id"] = self.user_id()
+        content["unobserved_by_user_id"] = self.unobserved_by_user_id()
+        content["not_user_id"] = self.not_user_id()
+        content["ident_user_id"] = self.ident_user_id()
+        content["project_id"] = self.project_id()
+        content["taxon_url"] = self.taxon_url
+        content["obs_url"] = self.obs_url
+        content["params"] = self.params
+        content["taxonomy"] = self.taxonomy
+        content["query"] = str(self.query())
+        return content
+
+    def query(self, query: Query = EMPTY_QUERY):  # Query
+        """Produce a query from embed, merging new query if given."""
+
+        main = None
+        if query.main and query.main.terms and query.main.terms[0] == "any":
+            main = query.main
+        if not main and self.taxon_id():
+            main = TaxonQuery(taxon_id=self.taxon_id())
+        user = query.user or self.user_id()
+        id_by = query.id_by or self.ident_user_id()
+        unobserved_by = query.unobserved_by or self.unobserved_by_user_id()
+        except_by = query.except_by or self.not_user_id()
+        place = query.place or self.place_id()
+        project = query.project or self.project_id()
+        controlled_term = query.controlled_term or self.controlled_term()
+        query = Query(
+            main=main,
+            user=user,
+            id_by=id_by,
+            unobserved_by=unobserved_by,
+            except_by=except_by,
+            place=place,
+            project=project,
+            controlled_term=controlled_term,
+        )
+        return query
+
+    def has_users(self):
+        """Embed has a user counts table."""
+        return bool(re.search(TAXON_COUNTS_HEADER_PAT, self.description or ""))
+
+    def has_id_by_users(self):
+        """Embed has an id by user counts table."""
+        return bool(re.search(TAXON_IDBY_HEADER_PAT, self.description or ""))
+
+    def has_not_by_users(self):
+        """Embed has a not by user counts table."""
+        return bool(re.search(TAXON_NOTBY_HEADER_PAT, self.description or ""))
+
+    def has_observations(self):
+        """Embed has listed observations (e.g. from `[p]search obs`)."""
+        return bool(re.search(OBS_ID_PAT, self.description or ""))
+
+    def has_places(self):
+        """Embed has a place counts table."""
+        # prevent misdetect as 'not by' (unobserved_by_user_id=# can have a place filter applied)
+        return bool(re.search(TAXON_PLACES_HEADER_PAT, self.description or ""))
+
+    def listed_id_by_user_ids(self):
+        """Return listed users, if present."""
+        if not self.has_id_by_users():
+            return None
+
+        return [int(id) for id in re.findall(ID_BY_USER_ID_PAT, self.description)]
+
+    def listed_not_by_user_ids(self):
+        """Return listed users, if present."""
+        if not self.has_not_by_users():
+            return None
+
+        return [
+            int(id) for id in re.findall(UNOBSERVED_BY_USER_ID_PAT, self.description)
+        ]
+
+    def listed_observation_ids(self):
+        """Return listed observations, if present."""
+        if not self.has_observations():
+            return None
+
+        return [int(id) for id in re.findall(OBS_ID_PAT, self.description)]
+
+    def listed_place_ids(self):
+        """Return listed places, if present."""
+        if not self.has_places():
+            return None
+
+        return [int(id) for id in re.findall(PLACE_ID_PAT, self.description)]
+
+    def listed_user_ids(self):
+        """Return listed users, if present."""
+        if not self.has_users():
+            return None
+
+        return [int(id) for id in re.findall(USER_ID_PAT, self.description)]
+
+    def place_id(self):
+        """Return place_id(s) from embed, if present."""
+        place_id = self.params.get("place_id")
+        return int(place_id) if place_id else None
+
+    def project_id(self):
+        """Return project_id(s) from embed, if present."""
+        project_id = self.params.get("project_id")
+        return int(project_id) if project_id else None
+
+    def taxon_id(self):
+        """Return taxon_id(s) from embed, if present."""
+        taxon_id = self.params.get("taxon_id")
+        return int(taxon_id) if taxon_id else None
+
+    def controlled_term(self):
+        term_id = self.params.get("term_id")
+        if not term_id:
+            return None
+        term_value_id = self.params.get("term_value_id")
+        if not term_value_id:
+            return str(term_id)
+        return "{} {}".format(term_id, term_value_id)
+
+    def user_id(self):
+        """Return user_id(s) from embed, if present."""
+        user_id = self.params.get("user_id")
+        return int(user_id) if user_id else None
+
+    def unobserved_by_user_id(self):
+        """Return unobserved_by_user_id(s) from embed, if present."""
+        unobserved_by_user_id = self.params.get("unobserved_by_user_id")
+        return int(unobserved_by_user_id) if unobserved_by_user_id else None
+
+    def not_user_id(self):
+        """Return not_user_id(s) from embed, if present."""
+        not_user_id = self.params.get("not_user_id")
+        return int(not_user_id) if not_user_id else None
+
+    def ident_user_id(self):
+        """Return ident_user_id(s) from embed, if present."""
+        ident_user_id = self.params.get("ident_user_id")
+        return int(ident_user_id) if ident_user_id else None
+
+
+@format_items_for_embed
+def format_taxon_names_for_embed(*args, **kwargs):
+    """Format taxon names for output in embed."""
+    return format_taxon_names(*args, **kwargs)
+
+
+def format_taxon_title(taxon, lang=None):
+    """Format taxon title."""
+    title = format_taxon_name(taxon, lang=lang)
+    matched = taxon.matched_term
+    preferred_common_name = taxon.preferred_common_name
+    if lang and taxon.names:
+        name = next(
+            iter([name for name in taxon.names if name.get("locale") == lang]), None
+        )
+        if name:
+            preferred_common_name = name.get("name")
+    if matched not in (None, taxon.name, preferred_common_name):
+        invalid_names = (
+            [name["name"] for name in taxon.names if not name["is_valid"]]
+            if taxon.names
+            else []
+        )
+        if matched in invalid_names:
+            matched = f"~~{matched}~~"
+        title += f" ({matched})"
+    return title
+
+
+# TODO: refactor these two helpers as a single context manager so we can
+# supply custom emoji sets in the context block.
+def _add_place_emojis(query_response: QueryResponse, is_taxon_embed: bool = False):
+    if not query_response:
+        return False
+    if is_taxon_embed:
+        return query_response.place and not query_response.user
+    return query_response.place and not (
+        query_response.user or query_response.id_by or query_response.unobserved_by
+    )
+
+
+# Note: always call this after _add_place_emojis
+def _add_user_emojis(query_response: QueryResponse):
+    if not query_response:
+        return True
+    return not query_response.except_by
+
+
+EMOJI = {
+    "research": ":white_check_mark:",
+    "needs_id": ":large_orange_diamond:",
+    "casual": ":white_circle:",
+    "fave": ":star:",
+    "comment": ":speech_left:",
+    "community": ":busts_in_silhouette:",
+    "image": ":camera:",
+    "sound": ":sound:",
+    "ident": ":label:",
+}
+
+
+# Note: Consider broadening scope of module to INatHelpers to encompass things
+# like check_taxon_query, or else split to own mixin.
+class INatEmbeds(MixinMeta):
+    """Provide embeds for iNatCog."""
+
+    def check_taxon_query(self, ctx, query):
+        """Check for valid taxon query."""
+        if not isinstance(query, Query):
+            return
+        if not query.main:
+            args = ctx.message.content.split(" ", 1)[1]
+            reason = (
+                "I don't understand that query.\nPerhaps you meant one of:\n"
+                f"`{ctx.clean_prefix}tab {args}`\n"
+                f"`{ctx.clean_prefix}obs {args}`\n"
+                f"`{ctx.clean_prefix}search obs {args}`"
+            )
+            raise BadArgument(reason)
+
+    async def make_last_obs_embed(self, ctx, last):
+        """Return embed for recent observation link."""
+        if last.obs:
+            obs = last.obs
+            embed = await self.make_obs_embed(ctx, obs, url=last.url, preview=False)
+        else:
+            embed = make_embed(url=last.url)
+            mat = re.search(PAT_OBS_LINK, last.url)
+            obs_id = int(mat["obs_id"])
+            logger.debug("Observation not found for link: %d", obs_id)
+            embed.title = "No observation found for id: %d (deleted?)" % obs_id
+
+        shared_by = f"· shared {last.ago}"
+        if last.name:
+            shared_by += f" by @{last.name}"
+        embed.description = (
+            f"{embed.description}\n\n{shared_by}" if embed.description else shared_by
+        )
+        return embed
+
+    async def make_map_embed(self, ctx, taxa, lang=None):
+        """Return embed for an observation link."""
+        lang = await get_lang(ctx)
+        title = format_taxon_names_for_embed(
+            taxa, with_term=True, names_format="Range map for %s", lang=lang
+        )
+        inat_map_url = INatMapURL(self.api)
+        url = await inat_map_url.get_map_url_for_taxa(taxa)
+        return make_embed(title=title, url=url)
+
+    @contextlib.asynccontextmanager
+    async def sound_message_params(
+        self, channel, sounds: list, embed: discord.Embed, index=0
+    ):
+        """Given a sound URL, yield params to send embed with file (if possible) or just URL."""
+        if not sounds:
+            yield None
+            return
+        sound = sounds[index]
+        if isinstance(channel, DMChannel):
+            url_only = False
+            max_embed_file_size = MAX_EMBED_FILE_LEN
+        else:
+            url_only = not channel.permissions_for(channel.guild.me).attach_files
+            # Boosts could make this > default 8M maximum (95% due to overhead)
+            max_embed_file_size = channel.guild.filesize_limit * 0.95
+        sound_io = None
+
+        async with self.api.session.get(sound.url) as response:
+            try:
+                filename = response.url.name
+                sound_bytes = await response.read()
+            except OSError:
+                filename = None
+                sound_bytes = None
+
+        _embed = make_embed()
+        title = "Sound recording"
+        if len(sounds) > 1:
+            title += f" ({index + 1} of {len(sounds)})"
+        if filename:
+            title += f": {filename}"
+        _embed.title = title
+        _embed.url = sound.url
+        _embed.set_footer(text=sound.attribution)
+        embeds = [embed, _embed]
+        _params = {"embeds": embeds}
+
+        if not url_only:
+            if len(sound_bytes) <= max_embed_file_size:
+                sound_io = BytesIO(sound_bytes)
+
+            if sound_io:
+                _params["file"] = File(sound_io, filename=filename)
+                yield _params
+                sound_io.close()
+                return
+
+        yield _params
+
+    async def summarize_obs_spp_counts(self, taxon, obs_args):
+        observations = await self.api.get_observations(per_page=0, **obs_args)
+        if observations:
+            species = await self.api.get_observations(
+                "species_counts", per_page=0, **obs_args
+            )
+            observations_count = observations["total_results"]
+            species_count = species["total_results"]
+            url = obs_url_from_v1(obs_args)
+            species_url = obs_url_from_v1({**obs_args, "view": "species"})
+            if taxon and RANK_LEVELS[taxon.rank] <= RANK_LEVELS["species"]:
+                summary_counts = f"Total: [{observations_count:,}]({url})"
+            else:
+                summary_counts = (
+                    f"Total: [{observations_count:,}]({url}) "
+                    f"Species: [{species_count:,}]({species_url})"
+                )
+            return summary_counts
+        return ""
+
+    async def make_obs_counts_embed(self, query_response: QueryResponse):
+        """Return embed for observation counts from place or by user."""
+        formatted_counts = ""
+        taxon = query_response.taxon
+        user = query_response.user
+        place = query_response.place
+        unobserved_by = query_response.unobserved_by
+        id_by = query_response.id_by
+        count_args = query_response.obs_args()
+
+        title_query_response = copy.copy(query_response)
+        description = ""
+        if user or unobserved_by or id_by:
+            if user:
+                title_query_response.user = None
+                header = TAXON_COUNTS_HEADER
+            elif unobserved_by:
+                user = copy.copy(title_query_response.unobserved_by)
+                title_query_response.unobserved_by = None
+                header = TAXON_NOTBY_HEADER
+            elif id_by:
+                user = copy.copy(title_query_response.id_by)
+                title_query_response.id_by = None
+                header = TAXON_IDBY_HEADER
+            formatted_counts = await format_user_taxon_counts(
+                self, user, taxon, **count_args
+            )
+        elif place:
+            formatted_counts = await format_place_taxon_counts(
+                self, place, taxon, **count_args
+            )
+            title_query_response.place = None
+            header = TAXON_PLACES_HEADER
+        summary_counts = ""
+        title_query_args = title_query_response.obs_args()
+        summary_counts = await self.summarize_obs_spp_counts(taxon, title_query_args)
+        if formatted_counts:
+            description = f"\n{summary_counts}\n{header}\n{formatted_counts}"
+        else:
+            description = summary_counts
+
+        title_args = title_query_response.obs_args()
+        url = obs_url_from_v1(title_args)
+        full_title = f"Observations {title_query_response.obs_query_description()}"
+        embed = make_embed(url=url, title=full_title, description=description)
+        return embed
+
+    async def format_obs(
+        self,
+        ctx,
+        obs,
+        with_description=True,
+        with_link=False,
+        compact=False,
+        with_user=True,
+        lang=None,
+    ):
+        """Format an observation title & description."""
+
+        def format_count(label, count):
+            delim = " " if compact else ", "
+            return f"{delim}{EMOJI[label]}" + (str(count) if count > 1 else "")
+
+        def get_taxon_name(taxon):
+            if taxon:
+                taxon_str = format_taxon_name(
+                    taxon, with_rank=not compact, with_common=False
+                )
+            else:
+                taxon_str = "Unknown"
+            return taxon_str
+
+        def format_title(taxon, obs):
+            title = ""
+            taxon_str = get_taxon_name(taxon)
+            if with_link:
+                link_url = f"{WWW_BASE_URL}/observations/{obs.obs_id}"
+                taxon_str = f"[{taxon_str}]({link_url})"
+            title += taxon_str
+            if not compact:
+                title += f" by {user.login} " + EMOJI[obs.quality_grade]
+                if obs.faves_count:
+                    title += format_count("fave", obs.faves_count)
+                if obs.comments_count:
+                    title += format_count("comment", obs.comments_count)
+            return title
+
+        def format_summary(user, obs, taxon, taxon_summary):
+            summary = ""
+            if not compact:
+                taxon_str = get_taxon_name(taxon)
+                if taxon:
+                    common = (
+                        f" ({taxon.preferred_common_name})"
+                        if taxon.preferred_common_name
+                        else ""
+                    )
+                    link_url = f"{WWW_BASE_URL}/taxa/{taxon.id}"
+                    taxon_str = f"[{taxon_str}]({link_url}){common}"
+                summary += f"Taxon: {taxon_str}\n"
+            if taxon_summary:
+                means = taxon_summary.listed_taxon
+                status = taxon_summary.conservation_status
+                if status:
+                    formatted_status = format_taxon_conservation_status(status)
+                    summary += f"Conservation Status: {formatted_status}\n"
+                if means:
+                    summary += f"{format_taxon_establishment_means(means)}\n"
+            login = ""
+            if compact:
+                if with_user:
+                    login = user.login
+                summary += "\n"
+            else:
+                summary += "Observed by " + user.profile_link()
+            obs_on = ""
+            obs_at = ""
+            if obs.obs_on:
+                if compact:
+                    if obs.obs_on.date() == dt.datetime.now().date():
+                        if obs.time_obs:
+                            obs_on = obs.time_obs.strftime("%I:%M%P")
+                        else:
+                            obs_on = "today"
+                    elif obs.obs_on.year == dt.datetime.now().year:
+                        obs_on = obs.obs_on.strftime("%d-%b")
+                    else:
+                        obs_on = obs.obs_on.strftime("%b-%Y")
+                else:
+                    if obs.time_obs:
+                        obs_on = obs.time_obs.strftime("%c")
+                    else:
+                        obs_on = obs.obs_on.strftime("%a %b %d %Y")
+                    summary += " on " + obs_on
+            if obs.obs_at:
+                if compact:
+                    obs_at = obs.obs_at
+                else:
+                    summary += " at " + obs.obs_at
+            if compact:
+                line = " ".join((item for item in (login, obs_on, obs_at) if item))
+                if len(line) > 32:
+                    line = line[0:31] + "…"
+                summary += "`{0: <32}`".format(line)
+                summary += EMOJI[obs.quality_grade]
+                if obs.faves_count:
+                    summary += format_count("fave", obs.faves_count)
+                if obs.comments_count:
+                    summary += format_count("comment", obs.comments_count)
+                summary += format_media_counts(obs)
+            if with_description and obs.description:
+                # Contribute up to 10 lines from the description, and no more
+                # than 500 characters:
+                #
+                # TODO: if https://bugs.launchpad.net/beautifulsoup/+bug/1873787 is
+                # ever fixed, suppress the warning instead of adding this blank
+                # as a workaround.
+                text_description = html2markdown.convert(" " + obs.description)
+                lines = text_description.split("\n", 11)
+                description = "\n> %s" % "\n> ".join(lines[:10])
+                if len(lines) > 10:
+                    description += "\n> …"
+                if len(description) > 500:
+                    description = description[:498] + "…"
+                summary += description + "\n"
+            return summary
+
+        async def format_community_id(title, summary, obs, taxon_summary, lang=lang):
+            idents_count = ""
+            if obs.idents_count:
+                if obs.community_taxon:
+                    idents_count = (
+                        f"{EMOJI['community']} ({obs.idents_agree}/{obs.idents_count})"
+                    )
+                else:
+                    obs_idents_count = obs.idents_count if obs.idents_count > 1 else ""
+                    idents_count = f"{EMOJI['ident']}{obs_idents_count}"
+            if not compact:
+                summary += f" [obs#: {obs.obs_id}]"
+            if (
+                not compact
+                and obs.community_taxon
+                and obs.community_taxon.id != obs.taxon.id
+            ):
+                means_link = ""
+                status_link = ""
+                if taxon_summary:
+                    means = taxon_summary.listed_taxon
+                    status = taxon_summary.conservation_status
+                    if status:
+                        status_link = f"\nConservation Status: {format_taxon_conservation_status(status)}"
+                    if means:
+                        means_link = f"\n{format_taxon_establishment_means(means)}"
+                if lang:
+                    community_taxon = await get_taxon(
+                        self, ctx, obs.community_taxon.id, refresh_cache=False
+                    )
+                else:
+                    community_taxon = obs.community_taxon
+                summary = (
+                    f"{format_taxon_name(community_taxon, lang=lang)} "
+                    f"{status_link}{idents_count}{means_link}\n\n" + summary
+                )
+            else:
+                if idents_count:
+                    if compact:
+                        summary += " " + idents_count
+                    else:
+                        title += " " + idents_count
+            return (title, summary)
+
+        def format_media_counts(obs):
+            media_counts = ""
+            if obs.images:
+                media_counts += format_count("image", len(obs.images))
+            if obs.sounds:
+                media_counts += format_count("sound", len(obs.sounds))
+            return media_counts
+
+        async def get_taxon_summary(obs, **kwargs):
+            taxon_summary_raw = await self.api.get_obs_taxon_summary(
+                obs.obs_id, **kwargs
+            )
+            taxon_summary = TaxonSummary.from_json(taxon_summary_raw)
+            means = None
+            status = None
+            if taxon_summary:
+                listed = taxon_summary.listed_taxon
+                if listed:
+                    means = listed.establishment_means
+                status = taxon_summary.conservation_status
+            if means or status:
+                return taxon_summary
+            return None
+
+        if lang and obs.taxon:
+            taxon = await get_taxon(self, ctx, obs.taxon.id, refresh_cache=False)
+        else:
+            taxon = obs.taxon
+        user = obs.user
+        title = format_title(taxon, obs)
+        taxon_summary = None
+        community_taxon_summary = None
+        if not compact:
+            taxon_summary = await get_taxon_summary(obs)
+            if obs.community_taxon and obs.community_taxon.id != obs.taxon.id:
+                community_taxon_summary = await get_taxon_summary(obs, community=1)
+
+        summary = format_summary(user, obs, taxon, taxon_summary)
+        title, summary = await format_community_id(
+            title, summary, obs, community_taxon_summary, lang=lang
+        )
+        if not compact:
+            title += format_media_counts(obs)
+            if with_link:
+                link_url = f"{WWW_BASE_URL}/observations/{obs.obs_id}"
+                title = f"{title} [🔗]({link_url})"
+        return (title, summary)
+
+    async def make_obs_embed(self, ctx, obs, url, preview: Union[bool, int] = True):
+        """Return embed for an observation link."""
+        # pylint: disable=too-many-locals
+
+        def format_image_title_url(taxon, obs, num):
+            if taxon:
+                title = format_taxon_name(taxon)
+            else:
+                title = "Unknown"
+            title += f" (Image {num} of {len(obs.images)})"
+            mat = re.search(r"/photos/(\d+)", obs.images[num - 1].url)
+            if mat:
+                photo_id = mat[1]
+                url = f"{WWW_BASE_URL}/photos/{photo_id}"
+            else:
+                url = None
+
+            return (title, url)
+
+        embed = make_embed(url=url)
+
+        if obs:
+            image_only = False
+            error = None
+            if preview:
+                if isinstance(preview, bool):
+                    image_number = 1
+                else:
+                    image_number = preview
+                    image_only = True
+                if obs.images and image_number >= 1 and image_number <= len(obs.images):
+                    image = obs.images[image_number - 1]
+                    embed.set_image(url=image.url)
+                    embed.set_footer(text=image.attribution)
+                else:
+                    image_only = False
+                    if obs.images:
+                        num = len(obs.images)
+                        error = (
+                            f"*Image number out of range; must be between 1 and {num}.*"
+                        )
+                    else:
+                        error = "*This observation has no images.*"
+
+            if image_only:
+                (title, url) = format_image_title_url(obs.taxon, obs, image_number)
+                embed.title = title
+                embed.url = url
+            else:
+                lang = await get_lang(ctx)
+                embed.title, summary = await self.format_obs(ctx, obs, lang=lang)
+                if error:
+                    summary += "\n" + error
+                embed.description = summary
+        else:
+            mat = re.search(PAT_OBS_LINK, url)
+            if mat:
+                obs_id = int(mat["obs_id"])
+                logger.debug("Observation not found for: %s", obs_id)
+                embed.title = "No observation found for id: %s (deleted?)" % obs_id
+            else:
+                # If this happens, it's a bug (i.e. PAT_OBS_LINK should already match)
+                logger.error("Not an observation: %s", url)
+                embed.title = "Not an observation:"
+                embed.description = url
+
+        return embed
+
+    async def make_related_embed(self, ctx, taxa):
+        """Return embed for related taxa."""
+        lang = await get_lang(ctx)
+        names = format_taxon_names_for_embed(
+            taxa, with_term=True, names_format="**The taxa:** %s", lang=lang
+        )
+        taxa_iter = iter(taxa)
+        first_taxon = next(taxa_iter)
+        if len(taxa) == 1:
+            taxon = first_taxon
+        else:
+            first_taxon_ancestor_ids = first_taxon.ancestor_ids
+            first_set = set(first_taxon_ancestor_ids)
+            remaining_sets = [set(taxon.ancestor_ids) for taxon in taxa_iter]
+            common_ancestors = first_set.intersection(*remaining_sets)
+
+            common_ancestor_indices = [
+                first_taxon_ancestor_ids.index(ancestor_id)
+                for ancestor_id in common_ancestors
+            ]
+            preferred_place_id = await get_home(ctx)
+            if not common_ancestor_indices:
+                taxon = await get_taxon(
+                    self,
+                    ctx,
+                    TAXON_ID_LIFE,
+                    preferred_place_id=preferred_place_id,
+                    refresh_cache=False,
+                )
+            else:
+                common_ancestor_id = first_taxon_ancestor_ids[
+                    max(common_ancestor_indices)
+                ]
+                taxon = await get_taxon(
+                    self,
+                    ctx,
+                    common_ancestor_id,
+                    preferred_place_id=preferred_place_id,
+                    refresh_cache=False,
+                )
+
+        description = f"{names}\n**are related by {taxon.rank}**: {format_taxon_name(taxon, lang=lang)}"
+
+        return make_embed(title="Closest related taxon", description=description)
+
+    async def make_image_embed(self, ctx, taxon, index=1):
+        """Make embed showing default image for taxon."""
+        embed = make_embed(url=f"{WWW_BASE_URL}/taxa/{taxon.id}")
+
+        lang = await get_lang(ctx)
+        title = format_taxon_title(taxon, lang=lang)
+        taxon_photo = None
+
+        embed.title = title
+        if taxon.default_photo and not isinstance(taxon.default_photo, IconPhoto):
+            if index == 1:
+                taxon_photo = taxon.default_photo
+            else:
+                # - A taxon record may have a default_photo but no photos if the
+                #   photo is externally hosted (e.g. Flickr) and the record
+                #   was created from /v1/taxa/autocomplete (i.e. only has a
+                #   subset of the fields that /v1/taxa/# returns).
+                # - Or the user may have requested other than the default photo.
+                # - In either case, we retrieve the full record via taxon_id so
+                #   the photo will be set from the full-quality original in
+                #   taxon_photos.
+                if not taxon.taxon_photos or len(taxon.taxon_photos) == 0:
+                    response = await self.api.get_taxa(ctx, taxon.id)
+                    try:
+                        _taxon = Taxon.from_json(response["results"][0])
+                    except (TypeError, KeyError, IndexError):
+                        _taxon = None
+                else:
+                    _taxon = taxon
+                if _taxon and index <= len(_taxon.taxon_photos):
+                    taxon_photo = _taxon.taxon_photos[index - 1]
+        if taxon_photo:
+            embed.set_image(url=taxon_photo.original_url)
+            embed.set_footer(text=taxon_photo.attribution)
+        else:
+            if index == 1:
+                embed.description = "This taxon has no default photo."
+            else:
+                embed.description = f"This taxon does not have an image number {index}."
+
+        return embed
+
+    async def make_taxa_embed(
+        self, ctx, arg: Union[QueryResponse, Taxon], include_ancestors=True
+    ):
+        """Make embed describing taxa record."""
+        obs_cnt_filtered = False
+        adjectives = []
+        if isinstance(arg, QueryResponse):
+            taxon = arg.taxon
+            user = arg.user
+            place = arg.place
+            title_query_response = copy.copy(arg)
+            if user:
+                title_query_response.user = None
+            elif place:
+                title_query_response.place = None
+            obs_args = title_query_response.obs_args()
+            filter_args = copy.copy(obs_args)
+            del filter_args["taxon_id"]
+            obs_cnt = taxon.observations_count
+            obs_url = obs_url_from_v1(obs_args)
+            # i.e. any args other than the ones accounted for in rec.observations_count
+            if filter_args:
+                response = await self.api.get_observations(per_page=0, **obs_args)
+                if response:
+                    obs_cnt_filtered = True
+                    obs_cnt = response.get("total_results")
+            adjectives = arg.adjectives
+        elif isinstance(arg, Taxon):
+            taxon = arg
+            user = None
+            place = None
+            obs_args = {"taxon_id": taxon.id}
+            obs_cnt = taxon.observations_count
+            obs_url = obs_url_from_v1(obs_args)
+        else:
+            logger.error("Invalid input: %s", repr(arg))
+            raise BadArgument("Invalid input.")
+
+        embed = make_embed(url=f"{WWW_BASE_URL}/taxa/{taxon.id}")
+        p = self.p  # pylint: disable=invalid-name
+
+        async def format_description(
+            rec, status, means_fmtd, obs_cnt, obs_url, obs_cnt_filtered
+        ):
+            obs_fmt = f"[{obs_cnt:,}]({obs_url})"
+            if status:
+                status_link = format_taxon_conservation_status(
+                    status, brief=True, inflect=True
+                )
+                descriptor = " ".join([status_link, rec.rank])
+            else:
+                descriptor = p.a(rec.rank)
+            _observations = []
+            if adjectives:
+                _observations.append(", ".join(adjectives))
+            _observations.append(p.plural("observation", obs_cnt))
+            description = f"is {descriptor} with {obs_fmt} {' '.join(_observations)}"
+            if obs_cnt_filtered:
+                obs_without_taxon = copy.copy(title_query_response)
+                obs_without_taxon.taxon = None
+                description += (
+                    f" {obs_without_taxon.obs_query_description(with_adjectives=False)}"
+                )
+            if means_fmtd:
+                description += f" {means_fmtd}"
+            return description
+
+        async def format_ancestors(description, ancestors):
+            if ancestors:
+                description += " in: " + format_taxon_names(ancestors, hierarchy=True)
+            else:
+                description += "."
+            return description
+
+        lang = await get_lang(ctx)
+        title = format_taxon_title(taxon, lang=lang)
+
+        preferred_place_id = await get_home(ctx)
+        if place:
+            preferred_place_id = place.place_id
+        full_record = (
+            await self.api.get_taxa(
+                ctx, taxon.id, preferred_place_id=preferred_place_id
+            )
+        )["results"][0]
+        full_taxon = Taxon.from_json(full_record)
+        means = await get_taxon_preferred_establishment_means(self, ctx, full_taxon)
+        if means:
+            means_fmtd = format_taxon_establishment_means(means)
+        else:
+            means_fmtd = None
+        status = full_taxon.conservation_status
+        # Workaround for neither conservation_status record has both status_name and url:
+        # - /v1/taxa/autocomplete result has 'threatened' as status_name for
+        #   status 't' polar bear, but no URL
+        # - /v1/taxa/# for polar bear has the URL, but no status_name 'threatened'
+        # - therefore, our grubby hack is to put them together here
+        try:
+            if not status.status_name and taxon.conservation_status.status_name:
+                status.status_name = taxon.conservation_status.status_name
+        except AttributeError:
+            pass
+
+        description = await format_description(
+            taxon, status, means_fmtd, obs_cnt, obs_url, obs_cnt_filtered
+        )
+
+        if include_ancestors:
+            description = await format_ancestors(description, full_taxon.ancestors)
+
+        if user:
+            formatted_counts = await format_user_taxon_counts(
+                self, user, taxon, **arg.obs_args()
+            )
+            if formatted_counts:
+                description += f"\n{TAXON_COUNTS_HEADER}\n{formatted_counts}"
+        elif place:
+            formatted_counts = await format_place_taxon_counts(
+                self, place, taxon, **arg.obs_args()
+            )
+            if formatted_counts:
+                description += f"\n{TAXON_PLACES_HEADER}\n{formatted_counts}"
+
+        embed.title = title
+        embed.description = description
+        embed.set_thumbnail(
+            url=taxon.default_photo.square_url
+            if taxon.default_photo
+            else taxon.icon.url
+        )
+
+        return embed
+
+    async def get_user_project_stats(
+        self, project_id, user, category: str = "obs", with_rank: bool = True
+    ):
+        """Get user's ranked obs & spp stats for a project."""
+
+        async def get_unranked_count(*args, **kwargs):
+            _kwargs = {
+                "user_id": user.user_id,
+                "per_page": 0,
+                **kwargs,
+            }
+            if project_id:
+                _kwargs["project_id"] = project_id
+            response = await self.api.get_observations(*args, **_kwargs)
+            if response:
+                return response["total_results"]
+            return "unknown"
+
+        stats = None
+        rank = None
+        count = 0
+
+        if category == "taxa":
+            count = await get_unranked_count("species_counts")
+            if with_rank:
+                rank = "unranked"
+            return (count, rank)
+
+        kwargs = {}
+        if category == "spp":
+            kwargs["order_by"] = "species_count"
+        # TODO: cache for a short while so users can compare stats but not
+        # have to worry about stale data.
+        if with_rank:
+            if project_id:
+                kwargs["project_id"] = project_id
+            response = await self.api.get_observers_stats(**kwargs)
+            stats = [
+                ObserverStats.from_dict(observer) for observer in response["results"]
+            ]
+            if stats:
+                rank = next(
+                    (
+                        index + 1
+                        for (index, d) in enumerate(stats)
+                        if d.user_id == user.user_id
+                    ),
+                    None,
+                )
+                if rank:
+                    ranked = stats[rank - 1]
+                    count = (
+                        ranked.species_count
+                        if category == "spp"
+                        else ranked.observation_count
+                    )
+        if not (with_rank and rank):
+            if category == "spp":
+                count = await get_unranked_count("species_counts", hrank="species")
+            else:
+                count = await get_unranked_count()  # obs
+        if with_rank and not rank:
+            rank = ">500" if count > 0 else "unranked"
+        return (count, rank)
+
+    async def get_user_server_projects_stats(self, ctx, user):
+        """Get a user's stats for the server's main event projects."""
+        event_projects = None
+        if ctx.guild:
+            event_projects = await self.config.guild(ctx.guild).event_projects()
+        if not event_projects:
+            # No projects defined; implicit `ever` project for all-time stats
+            event_projects = {"ever": {"project_id": 0, "main": True}}
+        projects_by_id = {
+            int(event_projects[prj]["project_id"]): prj
+            for prj in event_projects
+            if event_projects[prj].get("main")
+        }
+        project_ids = [project_id for project_id in projects_by_id if project_id]
+        projects = await self.api.get_projects(project_ids, refresh_cache=True)
+        stats = []
+        for project_id in projects_by_id:
+            if project_id and project_id not in projects:
+                continue
+            # Project id 0 is a pseudo-project consisting of just one person
+            # - this allows a server to define user's all-time stats to put in
+            #   `,me` without a project to track them
+            # - set up this special stats item with:
+            #   `,inat set event ever 0 true`
+            # - note that
+            if project_id:
+                user_project = UserProject.from_dict(projects[project_id]["results"][0])
+                is_member = user.user_id in user_project.observed_by_ids()
+            else:
+                is_member = True
+            if is_member:
+                abbrev = projects_by_id[int(project_id)]
+                obs_stats = await self.get_user_project_stats(
+                    project_id, user, with_rank=False
+                )
+                spp_stats = await self.get_user_project_stats(
+                    project_id, user, category="spp", with_rank=False
+                )
+                taxa_stats = await self.get_user_project_stats(
+                    project_id, user, category="taxa", with_rank=False
+                )
+                emoji = event_projects[abbrev].get("emoji")
+                stats.append(
+                    (project_id, abbrev, emoji, obs_stats, spp_stats, taxa_stats)
+                )
+        return stats
+
+    async def make_user_embed(self, ctx, member, user):
+        """Make an embed for user including user stats."""
+        description = f"{member.mention} is {user.profile_link()}"
+        if ctx.guild:
+            event_projects = await self.config.guild(ctx.guild).event_projects() or {}
+            main_projects = {
+                event_project: event_projects[event_project]
+                for event_project in event_projects
+                if event_projects[event_project].get("main")
+            }
+            # The "master project" for the server is hardcoded to be the event project with the abbrev "ever"
+            # - if it is defined and has a custom emoji set, use that
+            # - otherwise, fall back to :white_check_mark: to indicate a mod-added member in this server
+            master_project = main_projects.get("ever")
+            master_project_emoji = (
+                master_project and master_project.get("emoji")
+            ) or ":white_check_mark:"
+            if master_project_emoji and await has_valid_user_config(
+                self, member, False
+            ):
+                description += f" {master_project_emoji}"
+        embed = make_embed()
+        project_stats = await self.get_user_server_projects_stats(ctx, user)
+        for (
+            project_id,
+            abbrev,
+            emoji,
+            obs_stats,
+            spp_stats,
+            taxa_stats,
+        ) in project_stats:
+            obs_count, _obs_rank = obs_stats
+            spp_count, _spp_rank = spp_stats
+            taxa_count, _taxa_rank = taxa_stats
+            obs_args = {"user_id": user.user_id}
+            if int(project_id):
+                obs_args["project_id"] = project_id
+            obs_url = obs_url_from_v1(
+                {**obs_args, "view": "observations", "verifiable": "any"}
+            )
+            spp_url = obs_url_from_v1(
+                {**obs_args, "view": "species", "verifiable": "any", "hrank": "species"}
+            )
+            taxa_url = obs_url_from_v1(
+                {**obs_args, "view": "species", "verifiable": "any"}
+            )
+            fmt = (
+                f"[{obs_count:,}]({obs_url}) / [{spp_count:,}]({spp_url}) / "
+                f"[{taxa_count:,}]({taxa_url})"
+            )
+            embed.add_field(
+                name=f"Obs / Spp / Leaf taxa ({abbrev})", value=fmt, inline=True
+            )
+        embed.description = description
+        ids = user.identifications_count
+        url = f"[{ids:,}]({WWW_BASE_URL}/identifications?user_id={user.user_id})"
+        embed.add_field(name="Ids", value=url, inline=True)
+        return embed
+
+    async def make_stats_embed(self, member, user, project):
+        """Make an embed for user showing stats for a project."""
+        embed = make_embed(
+            title=project.title, url=project.url, description=member.mention
+        )
+        project_id = project.project_id
+        obs_count, obs_rank = await self.get_user_project_stats(project_id, user)
+        spp_count, spp_rank = await self.get_user_project_stats(
+            project_id, user, category="spp"
+        )
+        taxa_count, _taxa_rank = await self.get_user_project_stats(
+            project_id, user, category="taxa"
+        )
+        obs_args = {"project_id": project.project_id, "user_id": user.user_id}
+        obs_url = obs_url_from_v1(
+            {**obs_args, "view": "observations", "verifiable": "any"}
+        )
+        spp_url = obs_url_from_v1(
+            {**obs_args, "view": "species", "verifiable": "any", "hrank": "species"}
+        )
+        taxa_url = obs_url_from_v1({**obs_args, "view": "species", "verifiable": "any"})
+        fmt = (
+            f"[{obs_count:,}]({obs_url}) (#{obs_rank}) / "
+            f"[{spp_count:,}]({spp_url}) (#{spp_rank}) / "
+            f"[{taxa_count:,}]({taxa_url})"
+        )
+        embed.add_field(
+            name="Obs (rank) / Spp (rank) / Leaf taxa", value=fmt, inline=True
+        )
+        return embed
+
+    async def add_obs_reaction_emojis(self, ctx, msg, query_response: QueryResponse):
+        """Add obs embed reaction emojis."""
+        reaction_emojis = (
+            OBS_PLACE_REACTION_EMOJIS
+            if _add_place_emojis(query_response)
+            else OBS_REACTION_EMOJIS
+            if _add_user_emojis(query_response)
+            else []
+        )
+        return await add_reactions_with_cancel(ctx, msg, reaction_emojis)
+
+    async def add_taxon_reaction_emojis(
+        self,
+        ctx,
+        msg,
+        query_response: Union[QueryResponse, Taxon],
+        taxonomy=True,
+        with_keep=False,
+    ):
+        """Add taxon embed reaction emojis."""
+        if isinstance(query_response, QueryResponse):
+            taxon = query_response.taxon
+        else:
+            taxon = query_response
+            query_response = None
+        add_place_emojis = _add_place_emojis(query_response, True)
+        if taxonomy and len(taxon.ancestor_ids) > 2:
+            reaction_emojis = (
+                TAXON_PLACE_REACTION_EMOJIS
+                if add_place_emojis
+                else TAXON_REACTION_EMOJIS
+                if _add_user_emojis(query_response)
+                else []
+            )
+        else:
+            reaction_emojis = (
+                NO_PARENT_TAXON_PLACE_REACTION_EMOJIS
+                if add_place_emojis
+                else NO_PARENT_TAXON_REACTION_EMOJIS
+                if _add_user_emojis(query_response)
+                else []
+            )
+        return await add_reactions_with_cancel(ctx, msg, reaction_emojis, with_keep=with_keep)
+
+    async def send_embed_for_taxon_image(
+        self, ctx, query_response: Union[QueryResponse, Taxon], index=1, with_keep=False
+    ):
+        """Make embed for taxon image & send."""
+        msg = await ctx.send(
+            embed=await self.make_image_embed(ctx, query_response, index)
+        )
+        # TODO: drop taxonomy=False when #139 is fixed
+        # - This workaround omits Taxonomy reaction to make it less likely a
+        #   user will break the display; they can use `,last t` to get the taxon
+        #   display with taxonomy instead, if they need it.
+        # - Note: a tester may still manually add the :regional_indicator_t:
+        #   reaction to test the feature in its current, broken state.
+        return await self.add_taxon_reaction_emojis(
+            ctx, msg, query_response, taxonomy=False, with_keep=with_keep
+        )
+
+    async def send_embed_for_taxon(
+        self, ctx, query_response, include_ancestors=True, with_keep=False
+    ):
+        """Make embed for taxon & send."""
+        msg = await ctx.send(
+            embed=await self.make_taxa_embed(
+                ctx, query_response, include_ancestors=include_ancestors
+            )
+        )
+        return await self.add_taxon_reaction_emojis(
+            ctx, msg, query_response, with_keep=with_keep
+        )
+
+    async def send_obs_embed(self, ctx, embed, obs, **reaction_params):
+        """Send observation embed and sound."""
+        msg = None
+        if obs and obs.sounds:
+            async with self.sound_message_params(
+                ctx.channel, obs.sounds, embed=embed
+            ) as params:
+                if params:
+                    msg = await ctx.channel.send(**params)
+        if not msg:
+            msg = await ctx.channel.send(embed=embed)
+
+        return await add_reactions_with_cancel(ctx, msg, [], **reaction_params)
+
+    def get_inat_url_ids(self, url):
+        """Match taxon_id & optional place_id/user_id from an iNat taxon or obs URL."""
+        taxon_id = None
+        place_id = None
+        inat_user_id = None
+        mat = re.match(PAT_TAXON_LINK, url)
+        if not mat:
+            mat = re.match(PAT_OBS_TAXON_LINK, url)
+            if mat:
+                place_id = mat["place_id"]
+                inat_user_id = mat["user_id"]
+        if mat:
+            taxon_id = mat["taxon_id"]
+        return (taxon_id, place_id, inat_user_id)
+
+    async def maybe_update_user(
+        self,
+        ctx,
+        msg: discord.Message,
+        action: str,
+        member: Optional[discord.Member] = None,
+        user: Optional[User] = None,
+    ):
+        """Add or remove user count in the embed if valid."""
+        inat_user = None
+        if member:
+            try:
+                inat_user = await self.user_table.get_user(member)
+            except LookupError:
+                return
+        if user:
+            inat_user = user
+        if not inat_user:
+            return
+
+        counts_pat = r"(\n|^)\[[0-9, \(\)]+\]\(.*?\) " + inat_user.login
+        inat_embed = msg.embeds[0]
+        if inat_embed.taxon_id():
+            taxon = await get_taxon(
+                self, ctx, inat_embed.taxon_id(), refresh_cache=False
+            )
+        else:
+            taxon = None
+        # Observed by count add/remove for taxon:
+        await self.edit_totals_locked(msg, taxon, inat_user, action, counts_pat)
+
+    async def maybe_update_place(
+        self,
+        ctx,
+        msg: discord.Message,
+        user: discord.Member,
+        action: str,
+        place: Place = None,
+    ):
+        """Add or remove place count in the embed if valid."""
+        try:
+            await self.user_table.get_user(user)
+        except LookupError:
+            return
+
+        update_place = None
+        if place is None:
+            try:
+                update_place = await self.place_table.get_place(msg.guild, "home", user)
+            except LookupError:
+                return
+        else:
+            update_place = place
+
+        inat_embed = msg.embeds[0]
+        place_counts_pat = r"(\n|^)\[[0-9, \(\)]+\]\(.*?\) " + re.escape(
+            update_place.display_name
+        )
+        if inat_embed.taxon_id():
+            taxon = await get_taxon(
+                self, ctx, inat_embed.taxon_id(), refresh_cache=False
+            )
+        else:
+            taxon = None
+        await self.edit_place_totals_locked(
+            msg, taxon, update_place, action, place_counts_pat
+        )
+
+    async def query_locked(self, msg, user, prompt, timeout):
+        """Query member with user lock."""
+
+        async def is_query_response(response):
+            # so we can ignore '[p]cancel` too. doh!
+            # - FIXME: for the love of Pete, why does response.content
+            #   contain the cancel command? then we could remove this
+            #   foolishness.
+            prefixes = await self.bot.get_valid_prefixes(msg.guild)
+            config = self.config.guild(msg.guild)
+            other_bot_prefixes = await config.bot_prefixes()
+            all_prefixes = prefixes + other_bot_prefixes
+            ignore_prefixes = r"|".join(re.escape(prefix) for prefix in all_prefixes)
+            prefix_pat = re.compile(r"^({prefixes})".format(prefixes=ignore_prefixes))
+            return not re.match(prefix_pat, response.content)
+
+        response = None
+        if user.id not in self.predicate_locks:
+            self.predicate_locks[user.id] = asyncio.Lock()
+        lock = self.predicate_locks[user.id]
+        if lock.locked():
+            # An outstanding query for this user hasn't been answered.
+            # They must answer it or the timeout must expire before they
+            # can start another interaction.
+            return
+
+        async with self.predicate_locks[user.id]:
+            query = await msg.channel.send(prompt)
+            try:
+                response = await self.bot.wait_for(
+                    "message_without_command",
+                    check=MessagePredicate.same_context(channel=msg.channel, user=user),
+                    timeout=timeout,
+                )
+            except asyncio.TimeoutError:
+                with contextlib.suppress(discord.HTTPException):
+                    await query.delete()
+                    return
+
+            # Cleanup messages:
+            if await is_query_response(response):
+                try:
+                    await msg.channel.delete_messages((query, response))
+                except (discord.HTTPException, AttributeError):
+                    # In case the bot can't delete other users' messages:
+                    with contextlib.suppress(discord.HTTPException):
+                        await query.delete()
+            else:
+                # Response was a command for another bot: just delete the prompt
+                # and discard the response.
+                with contextlib.suppress(discord.HTTPException):
+                    await query.delete()
+                response = None
+        return response
+
+    async def maybe_update_user_by_name(
+        self, ctx, msg: discord.Message, member: discord.Member
+    ):
+        """Prompt for a user by name and update the embed if provided & valid."""
+        try:
+            await self.user_table.get_user(member)
+        except LookupError:
+            return
+        response = await self.query_locked(
+            msg,
+            member,
+            "Add or remove which user (you have 15 seconds to answer)?",
+            15,
+        )
+        if response:
+            try:
+                _user = await self.query.get_inat_user(ctx, response.content)
+            except (LookupError, discord.ext.commands.errors.BadArgument) as error:
+                error_msg = await msg.channel.send(error)
+                await asyncio.sleep(15)
+                with contextlib.suppress(discord.HTTPException):
+                    await error_msg.delete()
+                return
+
+            await self.maybe_update_user(ctx, msg, user=_user, action="toggle")
+
+    async def maybe_update_place_by_name(
+        self, ctx, msg: discord.Message, user: discord.Member
+    ):
+        """Prompt user for place by name and update the embed if provided & valid."""
+        try:
+            await self.user_table.get_user(user)
+        except LookupError:
+            return
+        response = await self.query_locked(
+            msg,
+            user,
+            "Add or remove which place (you have 15 seconds to answer)?",
+            15,
+        )
+        if response:
+            try:
+                place = await self.place_table.get_place(
+                    msg.guild, response.content, user
+                )
+            except LookupError as error:
+                error_msg = await msg.channel.send(error)
+                await asyncio.sleep(15)
+                with contextlib.suppress(discord.HTTPException):
+                    await error_msg.delete()
+                return
+
+            await self.maybe_update_place(ctx, msg, user, "toggle", place)
+
+    async def maybe_update_taxonomy(self, ctx, message):
+        """Update taxonomy in taxon embed, if applicable."""
+        embeds = message.embeds
+        inat_embed = embeds[0]
+        description = inat_embed.description or ""
+        new_description = re.sub(TAXONOMY_PAT, "", description)
+        if new_description == description:
+            response = await self.api.get_taxa(
+                ctx, inat_embed.taxon_id(), refresh_cache=False
+            )
+            full_taxon = Taxon.from_json(response["results"][0])
+            if full_taxon:
+                formatted_names = format_taxon_names(
+                    full_taxon.ancestors, hierarchy=True
+                )
+                hierarchy = re.sub(HIERARCHY_PAT, "", formatted_names, 1)
+                new_description = re.sub(
+                    NO_TAXONOMY_PAT,
+                    " in:\n" + hierarchy + r"\1",
+                    description,
+                    1,
+                )
+            else:
+                return
+        inat_embed.description = new_description
+        await message.edit(embed=inat_embed)
+
+    async def update_totals(
+        self,
+        description,
+        taxon,
+        inat_user,
+        action,
+        inat_embed,
+        counts_pat,
+    ):
+        """Update the totals for the embed."""
+        unobserved = inat_embed.has_not_by_users()
+        ident = inat_embed.has_id_by_users()
+        if not (unobserved or ident):
+            # Add/remove always results in a change to totals, so remove:
+            description = re.sub(
+                r"\n\[[0-9, \(\)]+?\]\(.*?\) \*total\*", "", description
+            )
+
+        matches = re.findall(
+            r"\n\[[0-9, \(\)]+\]\(.*?\) (?P<user_id>[-_a-z0-9]+)", description
+        )
+        count_params = {**inat_embed.params}
+        if action == "remove":
+            # Remove the header if last one and the user's count:
+            if len(matches) == 1:
+                if unobserved:
+                    description = re.sub(TAXON_NOTBY_HEADER_PAT, "", description)
+                elif ident:
+                    description = re.sub(TAXON_IDBY_HEADER_PAT, "", description)
+                else:
+                    description = re.sub(TAXON_COUNTS_HEADER_PAT, "", description)
+            description = re.sub(counts_pat + r".*?((?=\n)|$)", "", description)
+        else:
+            # Add the header if first one and the user's count:
+            if not matches:
+                if unobserved:
+                    # not currently possible (new :hash: reaction starts 'by' embed)
+                    description += "\n" + TAXON_NOTBY_HEADER
+                elif ident:
+                    # not currently possible (new :hash: reaction starts 'by' embed)
+                    description += "\n" + TAXON_IDBY_HEADER
+                else:
+                    description += "\n" + TAXON_COUNTS_HEADER
+            user_id = inat_user.user_id
+            if unobserved:
+                count_params["unobserved_by_user_id"] = user_id
+            elif ident:
+                count_params["ident_user_id"] = user_id
+            else:
+                count_params["user_id"] = user_id
+            formatted_counts = await format_user_taxon_counts(
+                self,
+                inat_user,
+                taxon,
+                **count_params,
+            )
+            description += "\n" + formatted_counts
+
+        if not (unobserved or ident):
+            matches = re.findall(
+                r"\n\[[0-9, \(\)]+\]\(.*?[?&]user_id=(?P<user_id>\d+).*?\)",
+                description,
+            )
+            # Total added only if more than one user:
+            if len(matches) > 1:
+                user_ids = ",".join(matches)
+                count_params["user_id"] = user_ids
+                formatted_counts = await format_user_taxon_counts(
+                    self,
+                    user_ids,
+                    taxon,
+                    **count_params,
+                )
+                description += f"\n{formatted_counts}"
+                return description
+        return description
+
+    async def edit_totals_locked(
+        self,
+        msg,
+        taxon,
+        inat_user,
+        action,
+        counts_pat,
+    ):
+        """Update totals for message locked."""
+        if msg.id not in self.reaction_locks:
+            self.reaction_locks[msg.id] = asyncio.Lock()
+        async with self.reaction_locks[msg.id]:
+            # If permitted, refetch the message because it may have changed prior to
+            # acquiring lock
+            if (
+                msg.guild
+                and not msg.channel.permissions_for(msg.guild.me).read_message_history
+            ):
+                try:
+                    msg = await msg.channel.fetch_message(msg.id)
+                except discord.errors.NotFound:
+                    return  # message has been deleted, nothing left to do
+            embeds = msg.embeds
+            inat_embed = INatEmbed.from_discord_embed(embeds[0])
+            description = inat_embed.description or ""
+            mat = re.search(counts_pat, description)
+            if action == "toggle":
+                action = "remove" if mat else "add"
+
+            if (mat and (action == "remove")) or (not mat and (action == "add")):
+                description = await self.update_totals(
+                    description,
+                    taxon,
+                    inat_user,
+                    action,
+                    inat_embed,
+                    counts_pat,
+                )
+                if len(description) > MAX_EMBED_DESCRIPTION_LEN:
+                    raise NoRoomInDisplay(
+                        "No more room for additional users in this display."
+                    )
+                inat_embed.description = description
+                # Image embeds use the footer for photo attribution.
+                if not inat_embed.image:
+                    if not inat_embed.has_not_by_users() and re.search(
+                        r"\*total\*", inat_embed.description
+                    ):
+                        inat_embed.set_footer(
+                            text="User counts may not add up to "
+                            "the total if they changed since they were added. "
+                            "Remove, then add them again to update their counts."
+                        )
+                    else:
+                        if not inat_embed.image:
+                            inat_embed.set_footer(text="")
+                await msg.edit(embed=inat_embed)
+
+    async def update_place_totals(
+        self, description, taxon, place, action, inat_embed, place_counts_pat
+    ):
+        """Update the place totals for the embed."""
+        # Add/remove always results in a change to totals, so remove:
+        description = re.sub(r"\n\[[0-9, \(\)]+?\]\(.*?\) \*total\*", "", description)
+
+        matches = re.findall(r"\n\[[0-9, \(\)]+\]\(.*?\) (.*?)(?=\n|$)", description)
+        count_params = {**inat_embed.params, "place_id": place.place_id}
+        if action == "remove":
+            # Remove the header if last one and the place's count:
+            if len(matches) == 1:
+                description = re.sub(TAXON_PLACES_HEADER_PAT, "", description)
+            description = re.sub(place_counts_pat + r".*?((?=\n)|$)", "", description)
+        else:
+            # Add the header if first one and the place's count:
+            if not matches:
+                description += "\n" + TAXON_PLACES_HEADER
+            formatted_counts = await format_place_taxon_counts(
+                self,
+                place,
+                taxon,
+                **count_params,
+            )
+            description += "\n" + formatted_counts
+
+        matches = re.findall(
+            r"\n\[[0-9, \(\)]+\]\(.*?\?place_id=(?P<place_id>\d+)&.*?\)",
+            description,
+        )
+        # Total added only if more than one place:
+        if len(matches) > 1:
+            place_ids = ",".join(matches)
+            formatted_counts = await format_place_taxon_counts(
+                self,
+                place_ids,
+                taxon,
+                **count_params,
+            )
+            description += f"\n{formatted_counts}"
+            return description
+        return description
+
+    async def edit_place_totals_locked(
+        self, msg, taxon, place, action, place_counts_pat
+    ):
+        """Update place totals for message locked."""
+        if msg.id not in self.reaction_locks:
+            self.reaction_locks[msg.id] = asyncio.Lock()
+        async with self.reaction_locks[msg.id]:
+            # If permitted, refetch the message because it may have changed prior to
+            # acquiring lock
+            if (
+                msg.guild
+                and not msg.channel.permissions_for(msg.guild.me).read_message_history
+            ):
+                try:
+                    msg = await msg.channel.fetch_message(msg.id)
+                except discord.errors.NotFound:
+                    return  # message has been deleted, nothing left to do
+            embeds = msg.embeds
+            inat_embed = INatEmbed.from_discord_embed(embeds[0])
+            description = inat_embed.description or ""
+            mat = re.search(place_counts_pat, description)
+            if action == "toggle":
+                action = "remove" if mat else "add"
+
+            if (mat and (action == "remove")) or (not mat and (action == "add")):
+                description = await self.update_place_totals(
+                    description, taxon, place, action, inat_embed, place_counts_pat
+                )
+                if len(description) > MAX_EMBED_DESCRIPTION_LEN:
+                    raise NoRoomInDisplay(
+                        "No more room for additional places in this display."
+                    )
+                inat_embed.description = description
+                if re.search(r"\*total\*", inat_embed.description):
+                    inat_embed.set_footer(
+                        text="Non-overlapping place counts may not add up to "
+                        "the total if they changed since they were added. "
+                        "Remove, then add them again to update their counts."
+                    )
+                else:
+                    inat_embed.set_footer(text="")
+                await msg.edit(embed=inat_embed)